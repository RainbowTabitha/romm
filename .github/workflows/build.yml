name: build romm image

on:
  workflow_dispatch:
    inputs:
      version:
        description: "romm version"
        required: true
        type: string

jobs:
  build:
    runs-on: ubuntu-latest
    permissions:
      id-token: write
      contents: write
      packages: write
    steps:
      - name: Checkout code
        uses: actions/checkout@v3

<<<<<<< HEAD
      - name: Get last image rc version
        if: github.ref == format('refs/heads/{0}', 'master')
=======
      - name: Set environment variables
>>>>>>> 4243873d
        run: |
          CURRENT_RC_VERSION=$(wget -q -O - "https://hub.docker.com/v2/repositories/zurdi15/romm/tags?page_size=2" | grep -o '"name": *"[^"]*' | grep -o '[^"]*$' | grep "dev-${{ inputs.version }}-rc" | cut -d "-" -f 3 | cut -d "." -f 2)
          [[ -z $CURRENT_RC_VERSION ]] && CURRENT_RC_VERSION=0
          NEXT_RC_VERSION="$(($CURRENT_RC_VERSION + 1))"
<<<<<<< HEAD
          echo "RC_SUFFIX=-rc.$NEXT_RC_VERSION" >> $GITHUB_ENV

      - name: Set version
        run: |
          prefix=${{ github.ref != format('refs/heads/{0}', 'release') && 'dev-' || '' }}
          suffix=${{ github.ref == format('refs/heads/{0}', 'master') && env.RC_SUFFIX || '' }}
          version=${prefix}${{ inputs.version }}${suffix}
=======
          echo "VERSION_PREFIX=${{ github.ref != format('refs/heads/{0}', 'release') && 'dev-' || '' }}" >> $GITHUB_ENV
          echo "VERSION_SUFFIX=${{ github.ref == format('refs/heads/{0}', 'master') && '-rc.$NEXT_RC_VERSION' || '' }}" >> $GITHUB_ENV

      - name: Set version
        run: |
          version=${{ env.VERSION_PREFIX }}${{ inputs.version }}${{ env.VERSION_SUFFIX }}
>>>>>>> 4243873d
          sed -i 's/<version>/'"${version}"'/' backend/__version__.py

      - name: Set up QEMU
        uses: docker/setup-qemu-action@v2

      - name: Set up Docker Buildx
        uses: docker/setup-buildx-action@v2

      - name: Login to Docker Hub
        uses: docker/login-action@v2
        with:
          username: ${{ secrets.DOCKER_USERNAME }}
          password: ${{ secrets.DOCKER_PASSWORD }}

      - name: Login to GitHub Container Registry
        uses: docker/login-action@v2
        with:
          registry: ghcr.io
          username: ${{ github.actor }}
          password: ${{ secrets.GITHUB_TOKEN }}

      - name: Generate Docker metadata
        id: meta
        uses: docker/metadata-action@v4
        with:
          images: |
            name=zurdi15/romm
            name=ghcr.io/zurdi15/romm
          flavor: |
            # latest on release branch, prefix dev on other branches
            latest=true
            prefix=${{ env.VERSION_PREFIX }},onlatest=true
            suffix=${{ env.VERSION_SUFFIX }},onlatest=false
          tags: |
            type=raw,value=${{ inputs.version }}
          labels: |
            org.opencontainers.image.version=${{ inputs.version }}
            org.opencontainers.image.title="zurdi15/romm"
            org.opencontainers.image.description="RomM (stands for Rom Manager) is a game library manager focused in retro gaming. Manage and organize all of your games from a web browser"
            org.opencontainers.image.licenses="GPL-3.0"
      - name: Build image
        uses: docker/build-push-action@v4
        with:
          file: docker/Dockerfile
          context: .
          push: true
          platforms: linux/arm64,linux/amd64
          tags: ${{ steps.meta.outputs.tags }}
          labels: ${{ steps.meta.outputs.labels }}<|MERGE_RESOLUTION|>--- conflicted
+++ resolved
@@ -19,32 +19,17 @@
       - name: Checkout code
         uses: actions/checkout@v3
 
-<<<<<<< HEAD
-      - name: Get last image rc version
-        if: github.ref == format('refs/heads/{0}', 'master')
-=======
       - name: Set environment variables
->>>>>>> 4243873d
         run: |
           CURRENT_RC_VERSION=$(wget -q -O - "https://hub.docker.com/v2/repositories/zurdi15/romm/tags?page_size=2" | grep -o '"name": *"[^"]*' | grep -o '[^"]*$' | grep "dev-${{ inputs.version }}-rc" | cut -d "-" -f 3 | cut -d "." -f 2)
           [[ -z $CURRENT_RC_VERSION ]] && CURRENT_RC_VERSION=0
           NEXT_RC_VERSION="$(($CURRENT_RC_VERSION + 1))"
-<<<<<<< HEAD
-          echo "RC_SUFFIX=-rc.$NEXT_RC_VERSION" >> $GITHUB_ENV
-
-      - name: Set version
-        run: |
-          prefix=${{ github.ref != format('refs/heads/{0}', 'release') && 'dev-' || '' }}
-          suffix=${{ github.ref == format('refs/heads/{0}', 'master') && env.RC_SUFFIX || '' }}
-          version=${prefix}${{ inputs.version }}${suffix}
-=======
           echo "VERSION_PREFIX=${{ github.ref != format('refs/heads/{0}', 'release') && 'dev-' || '' }}" >> $GITHUB_ENV
           echo "VERSION_SUFFIX=${{ github.ref == format('refs/heads/{0}', 'master') && '-rc.$NEXT_RC_VERSION' || '' }}" >> $GITHUB_ENV
 
       - name: Set version
         run: |
           version=${{ env.VERSION_PREFIX }}${{ inputs.version }}${{ env.VERSION_SUFFIX }}
->>>>>>> 4243873d
           sed -i 's/<version>/'"${version}"'/' backend/__version__.py
 
       - name: Set up QEMU
