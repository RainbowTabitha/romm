exclude:
  # Exclude platforms to be scanned
  platforms:
    - 'romm'

  # Exclude roms or parts of roms to be scanned
  roms:

    ## Single file games section.
    # Will not apply to files that are in sub-folders (multi-disc roms, games with updates, DLC, patches, etc.)
    single_file:
      # Exclude all files with certain extensions to be scanned
      extensions:
        - 'xml'
      # Exclude matched file names to be scanned
      names:
        - 'info.txt'
        - '._*' # Supports unix filename pattern matching
        - '*.nfo' # Can also exclude files by extension

    ## Multi files games section
    # Will apply to files that are in sub-folders (multi-disc roms, games with updates, DLC, patches, etc.)
    multi_file:
      # Exclude matched 'folder' names to be scanned (RomM identifies folders as multi file games) 
      names:
        - 'my_multi_file_game'
        - 'DLC'
      # Exclude files within sub-folders.
      parts:
        # Exclude matched file names to be scanned from multi file roms
        # Keep in mind that RomM doesn't scan folders inside multi files games,
        # so there is no need to exclude folders from inside of multi files games.
        names:
          - 'data.xml'
          - '._*' # Supports unix filename pattern matching
        # Exclude all files with certain extensions to be scanned from multi file roms
        extensions:
          - 'txt'

<<<<<<< HEAD
=======
# Associate different platform names to your current file system platform names
>>>>>>> f738fca5
system:
  # Asociate different platform names to your current file system platform names
  platforms:
    # [your custom platform folder name]: [RomM platform name]
    gc: 'ngc' # In this example if you have a 'gc' folder, RomM will treat it like the 'ngc' folder
    psx: 'ps' # In this example if you have a 'psx' folder, RomM will treat it like the 'ps' folder
  # Asociate one platform to it's main version
  versions:
    naomi: 'arcade'

filesystem:
  # The folder name where your roms are located
  roms_folder: 'roms' # For example if your folder structure is /home/user/library/roms_folder<|MERGE_RESOLUTION|>--- conflicted
+++ resolved
@@ -37,10 +37,6 @@
         extensions:
           - 'txt'
 
-<<<<<<< HEAD
-=======
-# Associate different platform names to your current file system platform names
->>>>>>> f738fca5
 system:
   # Asociate different platform names to your current file system platform names
   platforms:
