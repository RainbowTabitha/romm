--- conflicted
+++ resolved
@@ -95,11 +95,6 @@
         CustomJSON(), default=[], doc="URLs to screenshots stored in IGDB"
     )
 
-<<<<<<< HEAD
-=======
-    multi: Mapped[bool] = mapped_column(default=False)
-    files: Mapped[list[RomFile] | None] = mapped_column(CustomJSON(), default=[])
->>>>>>> 424266c6
     crc_hash: Mapped[str | None] = mapped_column(String(100))
     md5_hash: Mapped[str | None] = mapped_column(String(100))
     sha1_hash: Mapped[str | None] = mapped_column(String(100))
@@ -157,7 +152,6 @@
             ]
         return screenshots
 
-<<<<<<< HEAD
     @cached_property
     def multi(self) -> bool:
         return len(self.files) > 1
@@ -167,11 +161,7 @@
         return sum(f.file_size_bytes for f in self.files)
 
     def get_collections(self) -> Sequence[Collection]:
-        from handler.database import db_rom_handler
-=======
-    def get_collections(self) -> list[Collection]:
         from handler.database import db_collection_handler
->>>>>>> 424266c6
 
         return db_collection_handler.get_collections_by_rom_id(
             self.id,
