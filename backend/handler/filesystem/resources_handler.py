import os
from io import BytesIO
from pathlib import Path

import httpx
<<<<<<< HEAD
from anyio import Path, open_file
from config import (
    RESOURCES_BASE_PATH,
    STORE_COVERS_ON_DISK,
    STORE_MANUALS_ON_DISK,
    STORE_RESOURCES_ON_DISK,
    STORE_SCREENSHOTS_ON_DISK,
)
from logger.formatter import BLUE
from logger.formatter import highlight as hl
=======
from config import RESOURCES_BASE_PATH
>>>>>>> d0a6d885
from logger.logger import log
from models.collection import Collection
from models.rom import Rom
from PIL import Image, ImageFile, UnidentifiedImageError
from utils.context import ctx_httpx_client

from .base_handler import CoverSize, FSHandler


class FSResourcesHandler(FSHandler):
    def __init__(self) -> None:
        super().__init__(base_path=RESOURCES_BASE_PATH)

    def get_platform_resources_path(self, platform_id: int) -> str:
        return os.path.join("roms", str(platform_id))

    def cover_exists(self, entity: Rom | Collection, size: CoverSize) -> bool:
        """Check if rom cover exists in filesystem

        Args:
            fs_slug: short name of the platform
            rom_name: name of rom file
            size: size of the cover
        Returns
            True if cover exists in filesystem else False
        """
        full_path = self.validate_path(f"{entity.fs_resources_path}/cover")
        for _ in full_path.glob(f"{size.value}.*"):
            return True  # At least one file found
        return False

    def resize_cover_to_small(self, cover: ImageFile.ImageFile, save_path: str) -> None:
        """Resize cover to small size, and save it to filesystem."""
        if cover.height >= 1000:
            ratio = 0.2
        else:
            ratio = 0.4

        small_width = int(cover.width * ratio)
        small_height = int(cover.height * ratio)
        small_size = (small_width, small_height)
        small_img = cover.resize(small_size)

        small_img.save(save_path)

    async def _store_cover(
        self, entity: Rom | Collection, url_cover: str, size: CoverSize
    ) -> None:
        """Store roms resources in filesystem

        Args:
            fs_slug: short name of the platform
            rom_name: name of rom file
            url_cover: url to get the cover
            size: size of the cover
        """
        cover_file = f"{entity.fs_resources_path}/cover"
        await self.make_directory(f"{cover_file}")

        httpx_client = ctx_httpx_client.get()
        try:
            async with httpx_client.stream("GET", url_cover, timeout=120) as response:
                if response.status_code == 200:
                    async with await self.write_file_streamed(
                        path=cover_file, filename=f"{size.value}.png"
                    ) as f:
                        async for chunk in response.aiter_raw():
                            await f.write(chunk)
        except httpx.TransportError as exc:
            log.error(f"Unable to fetch cover at {url_cover}: {str(exc)}")

        if size == CoverSize.SMALL:
            try:
                image_path = self.validate_path(f"{cover_file}/{size.value}.png")
                with Image.open(image_path) as img:
                    self.resize_cover_to_small(img, save_path=str(image_path))
            except UnidentifiedImageError as exc:
                log.error(f"Unable to identify image {cover_file}: {str(exc)}")
                return None

    def _get_cover_path(self, entity: Rom | Collection, size: CoverSize) -> str | None:
        """Returns rom cover filesystem path adapted to frontend folder structure

        Args:
            entity: Rom or Collection object
            size: size of the cover
        """
        full_path = self.validate_path(f"{entity.fs_resources_path}/cover")
        for matched_file in full_path.glob(f"{size.value}.*"):
            return str(matched_file.relative_to(self.base_path))

        return None

    async def get_cover(
        self, entity: Rom | Collection | None, overwrite: bool, url_cover: str | None
<<<<<<< HEAD
    ) -> tuple[str, str]:
        if not STORE_COVERS_ON_DISK or not entity:
            return "", ""
=======
    ) -> tuple[str | None, str | None]:
        if not entity:
            return None, None
>>>>>>> d0a6d885

        small_cover_exists = self.cover_exists(entity, CoverSize.SMALL)
        if url_cover and (overwrite or not small_cover_exists):
            await self._store_cover(entity, url_cover, CoverSize.SMALL)
            small_cover_exists = self.cover_exists(entity, CoverSize.SMALL)

        path_cover_s = (
            self._get_cover_path(entity, CoverSize.SMALL)
            if small_cover_exists
            else None
        )

        big_cover_exists = self.cover_exists(entity, CoverSize.BIG)
        if url_cover and (overwrite or not big_cover_exists):
            await self._store_cover(entity, url_cover, CoverSize.BIG)
            big_cover_exists = self.cover_exists(entity, CoverSize.BIG)

        path_cover_l = (
            self._get_cover_path(entity, CoverSize.BIG) if big_cover_exists else None
        )

        return path_cover_s, path_cover_l

    async def remove_cover(self, entity: Rom | Collection | None):
        if not entity:
            return {"path_cover_s": "", "path_cover_l": ""}

        await self.remove_directory(f"{entity.fs_resources_path}/cover")

        return {"path_cover_s": "", "path_cover_l": ""}

<<<<<<< HEAD
    @staticmethod
    async def build_artwork_path(entity: Rom | Collection | None, file_ext: str):
        """Builds the artwork path for a given entity."""
        if not entity:
            return "", "", ""

=======
    async def _build_artwork_path(
        self, entity: Rom | Collection, file_ext: str
    ) -> tuple[Path, Path]:
>>>>>>> d0a6d885
        path_cover = f"{entity.fs_resources_path}/cover"
        path_cover_l = self.validate_path(
            f"{path_cover}/{CoverSize.BIG.value}.{file_ext}"
        )
        path_cover_s = self.validate_path(
            f"{path_cover}/{CoverSize.SMALL.value}.{file_ext}"
        )

        await self.make_directory(path_cover)

        return path_cover_l, path_cover_s

    async def store_artwork(
        self, entity: Rom | Collection, artwork: BytesIO, file_ext: str
    ) -> tuple[str | None, str | None]:
        """Store artwork in filesystem and return paths."""
        path_cover_l, path_cover_s = await self._build_artwork_path(entity, file_ext)

        try:
            with Image.open(artwork) as img:
                img.save(path_cover_l)
                self.resize_cover_to_small(img, save_path=str(path_cover_s))
        except UnidentifiedImageError as exc:
            log.error(
                f"Unable to identify image for {entity.fs_resources_path}: {str(exc)}"
            )
            return None, None

        return str(path_cover_l.relative_to(self.base_path)), str(
            path_cover_s.relative_to(self.base_path)
        )

    async def _store_screenshot(self, rom: Rom, url_screenhot: str, idx: int):
        """Store roms resources in filesystem

        Args:
            rom: Rom object
            url_screenhot: URL to get the screenshot
        """
        screenshot_path = f"{rom.fs_resources_path}/screenshots"

        httpx_client = ctx_httpx_client.get()
        try:
            async with httpx_client.stream(
                "GET", url_screenhot, timeout=120
            ) as response:
                if response.status_code == 200:
                    async with await self.write_file_streamed(
                        path=screenshot_path, filename=f"{idx}.jpg"
                    ) as f:
                        async for chunk in response.aiter_raw():
                            await f.write(chunk)
        except httpx.TransportError as exc:
            log.error(f"Unable to fetch screenshot at {url_screenhot}: {str(exc)}")
            return None

    def _get_screenshot_path(self, rom: Rom, idx: str):
        """Returns rom cover filesystem path adapted to frontend folder structure

        Args:
            rom: Rom object
            idx: index number of screenshot
        """
        return f"{rom.fs_resources_path}/screenshots/{idx}.jpg"

    async def get_rom_screenshots(
        self, rom: Rom | None, url_screenshots: list | None
    ) -> list[str]:
        if not STORE_SCREENSHOTS_ON_DISK or not rom or not url_screenshots:
            return []

        path_screenshots: list[str] = []
        for idx, url_screenhot in enumerate(url_screenshots):
            await self._store_screenshot(rom, url_screenhot, idx)
            path_screenshots.append(self._get_screenshot_path(rom, str(idx)))

        return path_screenshots

    def manual_exists(self, rom: Rom) -> bool:
        """Check if rom manual exists in filesystem

        Args:
            rom: Rom object
        Returns
            True if manual exists in filesystem else False
        """
        full_path = self.validate_path(f"{rom.fs_resources_path}/manual")
        for _ in full_path.glob(f"{rom.id}.pdf"):
            return True
        return False

    async def _store_manual(self, rom: Rom, url_manual: str):
        manual_path = f"{rom.fs_resources_path}/manual"

        httpx_client = ctx_httpx_client.get()
        try:
            async with httpx_client.stream("GET", url_manual, timeout=120) as response:
                if response.status_code == 200:
                    async with await self.write_file_streamed(
                        path=manual_path, filename=f"{rom.id}.pdf"
                    ) as f:
                        async for chunk in response.aiter_raw():
                            await f.write(chunk)
        except httpx.TransportError as exc:
            log.error(f"Unable to fetch manual at {url_manual}: {str(exc)}")
            return None

    def _get_manual_path(self, rom: Rom) -> str | None:
        """Returns rom manual filesystem path adapted to frontend folder structure

        Args:
            rom: Rom object
        """
        full_path = self.validate_path(f"{rom.fs_resources_path}/manual")
        for matched_file in full_path.glob(f"{rom.id}.pdf"):
            return str(matched_file.relative_to(self.base_path))

        return None

    async def get_manual(
        self, rom: Rom | None, overwrite: bool, url_manual: str | None
<<<<<<< HEAD
    ) -> str:
        if not STORE_MANUALS_ON_DISK or not rom:
            return ""
=======
    ) -> str | None:
        if not rom:
            return None
>>>>>>> d0a6d885

        manual_exists = self.manual_exists(rom)
        if url_manual and (overwrite or not manual_exists):
            await self._store_manual(rom, url_manual)
            manual_exists = self.manual_exists(rom)

        path_manual = self._get_manual_path(rom) if manual_exists else None
        return path_manual

<<<<<<< HEAD
    async def store_ra_badge(self, url: str, file_path: str) -> None:
        if not STORE_RESOURCES_ON_DISK:
            return

=======
    async def store_ra_badge(self, url: str, path: str) -> None:
>>>>>>> d0a6d885
        httpx_client = ctx_httpx_client.get()
        directory, filename = os.path.split(path)

        try:
            async with httpx_client.stream("GET", url, timeout=120) as response:
                if response.status_code == 200:
                    async with await self.write_file_streamed(
                        path=directory, filename=filename
                    ) as f:
                        async for chunk in response.aiter_raw():
                            await f.write(chunk)
        except httpx.TransportError as exc:
            log.error(f"Unable to fetch badge at {url}: {str(exc)}")

    def get_ra_resources_path(self, platform_id: int, rom_id: int) -> str:
        return os.path.join(
            "roms",
            str(platform_id),
            str(rom_id),
            "retroachievements",
        )

    def get_ra_badges_path(self, platform_id: int, rom_id: int) -> str:
        return os.path.join(self.get_ra_resources_path(platform_id, rom_id), "badges")

    async def create_ra_resources_path(self, platform_id: int, rom_id: int) -> None:
        await self.make_directory(self.get_ra_resources_path(platform_id, rom_id))<|MERGE_RESOLUTION|>--- conflicted
+++ resolved
@@ -3,20 +3,14 @@
 from pathlib import Path
 
 import httpx
-<<<<<<< HEAD
 from anyio import Path, open_file
 from config import (
     RESOURCES_BASE_PATH,
     STORE_COVERS_ON_DISK,
     STORE_MANUALS_ON_DISK,
     STORE_RESOURCES_ON_DISK,
-    STORE_SCREENSHOTS_ON_DISK,
+    STORE_SCREENSHOTS_ON_DISK
 )
-from logger.formatter import BLUE
-from logger.formatter import highlight as hl
-=======
-from config import RESOURCES_BASE_PATH
->>>>>>> d0a6d885
 from logger.logger import log
 from models.collection import Collection
 from models.rom import Rom
@@ -112,15 +106,9 @@
 
     async def get_cover(
         self, entity: Rom | Collection | None, overwrite: bool, url_cover: str | None
-<<<<<<< HEAD
     ) -> tuple[str, str]:
         if not STORE_COVERS_ON_DISK or not entity:
-            return "", ""
-=======
-    ) -> tuple[str | None, str | None]:
-        if not entity:
             return None, None
->>>>>>> d0a6d885
 
         small_cover_exists = self.cover_exists(entity, CoverSize.SMALL)
         if url_cover and (overwrite or not small_cover_exists):
@@ -152,18 +140,9 @@
 
         return {"path_cover_s": "", "path_cover_l": ""}
 
-<<<<<<< HEAD
-    @staticmethod
-    async def build_artwork_path(entity: Rom | Collection | None, file_ext: str):
-        """Builds the artwork path for a given entity."""
-        if not entity:
-            return "", "", ""
-
-=======
     async def _build_artwork_path(
         self, entity: Rom | Collection, file_ext: str
     ) -> tuple[Path, Path]:
->>>>>>> d0a6d885
         path_cover = f"{entity.fs_resources_path}/cover"
         path_cover_l = self.validate_path(
             f"{path_cover}/{CoverSize.BIG.value}.{file_ext}"
@@ -285,15 +264,9 @@
 
     async def get_manual(
         self, rom: Rom | None, overwrite: bool, url_manual: str | None
-<<<<<<< HEAD
-    ) -> str:
+    ) -> str | None:
         if not STORE_MANUALS_ON_DISK or not rom:
-            return ""
-=======
-    ) -> str | None:
-        if not rom:
             return None
->>>>>>> d0a6d885
 
         manual_exists = self.manual_exists(rom)
         if url_manual and (overwrite or not manual_exists):
@@ -303,14 +276,10 @@
         path_manual = self._get_manual_path(rom) if manual_exists else None
         return path_manual
 
-<<<<<<< HEAD
-    async def store_ra_badge(self, url: str, file_path: str) -> None:
+    async def store_ra_badge(self, url: str, path: str) -> None:
         if not STORE_RESOURCES_ON_DISK:
             return
-
-=======
-    async def store_ra_badge(self, url: str, path: str) -> None:
->>>>>>> d0a6d885
+        
         httpx_client = ctx_httpx_client.get()
         directory, filename = os.path.split(path)
 
