import functools

from decorators.database import begin_session
from models.collection import Collection
from models.rom import Rom, RomUser
from sqlalchemy import and_, delete, func, or_, select, update
from sqlalchemy.orm import Query, Session, selectinload

from .base_handler import DBBaseHandler


def with_details(func):
    @functools.wraps(func)
    def wrapper(*args, **kwargs):
        session = kwargs.get("session")
        if session is None:
            raise TypeError(
                f"{func} is missing required kwarg 'session' with type 'Session'"
            )

        kwargs["query"] = select(Rom).options(
            selectinload(Rom.saves),
            selectinload(Rom.states),
            selectinload(Rom.screenshots),
            selectinload(Rom.rom_users),
            selectinload(Rom.sibling_roms),
        )
        return func(*args, **kwargs)

    return wrapper


def with_simple(func):
    @functools.wraps(func)
    def wrapper(*args, **kwargs):
        session = kwargs.get("session")
        if session is None:
            raise TypeError(
                f"{func} is missing required kwarg 'session' with type 'Session'"
            )

        kwargs["query"] = select(Rom).options(
            selectinload(Rom.rom_users), selectinload(Rom.sibling_roms)
        )
        return func(*args, **kwargs)

    return wrapper


class DBRomsHandler(DBBaseHandler):
    def _filter(
        self,
        data,
        platform_id: int | None,
        collection_id: int | None,
        search_term: str,
        session: Session,
    ):
        if platform_id:
            data = data.filter(Rom.platform_id == platform_id)

        if collection_id:
            collection = (
                session.query(Collection)
                .filter(Collection.id == collection_id)
                .one_or_none()
            )
            if collection:
                data = data.filter(Rom.id.in_(collection.roms))

        if search_term:
            data = data.filter(
                or_(
                    Rom.file_name.ilike(f"%{search_term}%"),  # type: ignore[attr-defined]
                    Rom.name.ilike(f"%{search_term}%"),  # type: ignore[attr-defined]
                )
            )

        return data

    def _order(self, data, order_by: str, order_dir: str):
        if order_by == "id":
            _column = Rom.id
        else:
            _column = func.lower(Rom.name)

        if order_dir == "desc":
            return data.order_by(_column.desc())
        else:
            return data.order_by(_column.asc())

    @begin_session
    @with_details
    def add_rom(self, rom: Rom, query: Query = None, session: Session = None) -> Rom:
        rom = session.merge(rom)
        session.flush()

        return session.scalar(query.filter_by(id=rom.id).limit(1))

    @begin_session
    @with_details
    def get_rom(
        self, id: int, *, query: Query = None, session: Session = None
    ) -> Rom | None:
        return session.scalar(query.filter_by(id=id).limit(1))

    @begin_session
    @with_simple
    def get_roms(
        self,
        *,
        platform_id: int | None = None,
        collection_id: int | None = None,
        search_term: str = "",
        order_by: str = "name",
        order_dir: str = "asc",
        limit: int | None = None,
        query: Query = None,
        session: Session = None,
    ) -> list[Rom]:
        filtered_query = self._filter(
            query, platform_id, collection_id, search_term, session
        )
        ordered_query = self._order(filtered_query, order_by, order_dir)
        limited_query = ordered_query.limit(limit)
        return session.scalars(limited_query).unique().all()

    @begin_session
    @with_details
    def get_rom_by_filename(
        self,
        platform_id: int,
        file_name: str,
        query: Query = None,
        session: Session = None,
    ) -> Rom | None:
        return session.scalar(
            query.filter_by(platform_id=platform_id, file_name=file_name).limit(1)
        )

    @begin_session
    @with_details
    def get_rom_by_filename_no_tags(
        self, file_name_no_tags: str, query: Query = None, session: Session = None
    ) -> Rom | None:
        return session.scalar(
            query.filter_by(file_name_no_tags=file_name_no_tags).limit(1)
        )

    @begin_session
    @with_details
    def get_rom_by_filename_no_ext(
        self, file_name_no_ext: str, query: Query = None, session: Session = None
    ) -> Rom | None:
        return session.scalar(
            query.filter_by(file_name_no_ext=file_name_no_ext).limit(1)
        )

    @begin_session
    def get_rom_collections(
        self, rom: Rom, session: Session = None
    ) -> list[Collection]:
        return (
            session.scalars(
                select(Collection)
                .filter(func.json_contains(Collection.roms, f"{rom.id}"))
                .order_by(Collection.name.asc())
            )
            .unique()
            .all()
        )

    @begin_session
    def update_rom(self, id: int, data: dict, session: Session = None) -> Rom:
        return session.execute(
            update(Rom)
            .where(Rom.id == id)
            .values(**data)
            .execution_options(synchronize_session="evaluate")
        )

    @begin_session
    def delete_rom(self, id: int, session: Session = None) -> Rom:
        return session.execute(
            delete(Rom)
            .where(Rom.id == id)
            .execution_options(synchronize_session="evaluate")
        )

    @begin_session
    def purge_roms(
        self, platform_id: int, roms: list[str], session: Session = None
    ) -> int:
        return session.execute(
            delete(Rom)
            .where(and_(Rom.platform_id == platform_id, Rom.file_name.not_in(roms)))  # type: ignore[attr-defined]
            .execution_options(synchronize_session="evaluate")
        )

    @begin_session
    def add_rom_user(
        self, rom_id: int, user_id: int, session: Session = None
    ) -> RomUser:
        return session.merge(RomUser(rom_id=rom_id, user_id=user_id))

    @begin_session
    def get_rom_user(
        self, rom_id: int, user_id: int, session: Session = None
    ) -> RomUser | None:
        return session.scalar(
            select(RomUser).filter_by(rom_id=rom_id, user_id=user_id).limit(1)
        )

    @begin_session
    def get_rom_user_by_id(self, id: int, session: Session = None) -> RomUser | None:
        return session.scalar(select(RomUser).filter_by(id=id).limit(1))

    @begin_session
    def update_rom_user(self, id: int, data: dict, session: Session = None) -> RomUser:
        session.execute(
            update(RomUser)
            .where(RomUser.id == id)
            .values(**data)
            .execution_options(synchronize_session="evaluate")
        )

        rom_user = self.get_rom_user_by_id(id)

<<<<<<< HEAD
        if data.get("is_main_sibling", False):
=======
        if data["is_main_sibling"]:
            rom = self.get_rom(rom_user.rom_id)

>>>>>>> 1ffe63aa
            session.execute(
                update(RomUser)
                .where(
                    and_(
                        RomUser.rom_id.in_(r.id for r in rom.sibling_roms),
                        RomUser.user_id == rom_user.user_id,
                    )
                )
                .values(is_main_sibling=False)
            )

        return self.get_rom_user_by_id(id)<|MERGE_RESOLUTION|>--- conflicted
+++ resolved
@@ -226,13 +226,9 @@
 
         rom_user = self.get_rom_user_by_id(id)
 
-<<<<<<< HEAD
         if data.get("is_main_sibling", False):
-=======
-        if data["is_main_sibling"]:
             rom = self.get_rom(rom_user.rom_id)
 
->>>>>>> 1ffe63aa
             session.execute(
                 update(RomUser)
                 .where(
