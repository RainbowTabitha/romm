import asyncio
from enum import Enum
from typing import Any

import emoji
from config.config_manager import config_manager as cm
from handler.database import db_platform_handler
from handler.filesystem import fs_asset_handler, fs_firmware_handler, fs_rom_handler
from handler.filesystem.roms_handler import FSRom
from handler.metadata import (
    meta_igdb_handler,
    meta_launchbox_handler,
    meta_moby_handler,
    meta_ra_handler,
    meta_ss_handler,
)
from handler.metadata.igdb_handler import IGDBPlatform, IGDBRom
from handler.metadata.launchbox_handler import LaunchboxPlatform, LaunchboxRom
from handler.metadata.moby_handler import MobyGamesPlatform, MobyGamesRom
from handler.metadata.ra_handler import RAGameRom, RAGamesPlatform
from handler.metadata.ss_handler import SSPlatform, SSRom
from logger.formatter import BLUE, LIGHTYELLOW
from logger.formatter import highlight as hl
from logger.logger import log
from models.assets import Save, Screenshot, State
from models.firmware import Firmware
from models.platform import Platform
from models.rom import Rom
from models.user import User

LOGGER_MODULE_NAME = {"module_name": "scan"}


class ScanType(Enum):
    NEW_PLATFORMS = "new_platforms"
    QUICK = "quick"
    UNIDENTIFIED = "unidentified"
    PARTIAL = "partial"
    COMPLETE = "complete"
    HASHES = "hashes"


class MetadataSource:
    IGDB = "igdb"
    MOBY = "moby"
    SS = "ss"
    RA = "ra"
    LB = "lb"


async def fetch_ra_info(
    platform: Platform,
    hash: str,
) -> RAGameRom:
    return await meta_ra_handler.get_rom(
        platform=platform,
        hash=hash,
    )


async def _get_main_platform_igdb_id(platform: Platform):
    cnfg = cm.get_config()

    if platform.fs_slug in cnfg.PLATFORMS_VERSIONS.keys():
        main_platform_slug = cnfg.PLATFORMS_VERSIONS[platform.fs_slug]
        main_platform = db_platform_handler.get_platform_by_fs_slug(main_platform_slug)
        if main_platform:
            main_platform_igdb_id = main_platform.igdb_id
        else:
            main_platform_igdb_id = (
                await meta_igdb_handler.get_platform(main_platform_slug)
            )["igdb_id"]
            if not main_platform_igdb_id:
                main_platform_igdb_id = platform.igdb_id
    else:
        main_platform_igdb_id = platform.igdb_id
    return main_platform_igdb_id


async def scan_platform(
    fs_slug: str,
    fs_platforms: list[str],
    metadata_sources: list[str] | None = None,
) -> Platform:
    """Get platform details

    Args:
        fs_slug: short name of the platform
    Returns
        Platform object
    """

    if metadata_sources is None:
        metadata_sources = [
            MetadataSource.IGDB,
            MetadataSource.MOBY,
            MetadataSource.SS,
            MetadataSource.RA,
        ]

    platform_attrs: dict[str, Any] = {}
    platform_attrs["fs_slug"] = fs_slug

    cnfg = cm.get_config()
    swapped_platform_bindings = {v: k for k, v in cnfg.PLATFORMS_BINDING.items()}
    swapped_platform_versions = {v: k for k, v in cnfg.PLATFORMS_VERSIONS.items()}

    # Sometimes users change the name of the folder, so we try to match it with the config
    if fs_slug not in fs_platforms:
        log.warning(
            f"{hl(fs_slug)} not found in file system, trying to match via config",
            extra=LOGGER_MODULE_NAME,
        )
        if fs_slug in swapped_platform_bindings.keys():
            platform = db_platform_handler.get_platform_by_fs_slug(fs_slug)
            if platform:
                platform_attrs["fs_slug"] = swapped_platform_bindings[platform.slug]
        elif fs_slug in swapped_platform_versions.keys():
            platform = db_platform_handler.get_platform_by_fs_slug(fs_slug)
            if platform:
                platform_attrs["fs_slug"] = swapped_platform_versions[platform.slug]

    try:
        if fs_slug in cnfg.PLATFORMS_BINDING.keys():
            platform_attrs["slug"] = cnfg.PLATFORMS_BINDING[fs_slug]
        elif fs_slug in cnfg.PLATFORMS_VERSIONS.keys():
            platform_attrs["slug"] = cnfg.PLATFORMS_VERSIONS[fs_slug]
        else:
            platform_attrs["slug"] = fs_slug
    except (KeyError, TypeError, AttributeError):
        platform_attrs["slug"] = fs_slug
    igdb_platform = (
        (await meta_igdb_handler.get_platform(platform_attrs["slug"]))
        if MetadataSource.IGDB in metadata_sources
        else IGDBPlatform(igdb_id=None, slug=platform_attrs["slug"])
    )
    moby_platform = (
        meta_moby_handler.get_platform(platform_attrs["slug"])
        if MetadataSource.MOBY in metadata_sources
        else MobyGamesPlatform(moby_id=None, slug=platform_attrs["slug"])
    )
    ss_platform = (
        meta_ss_handler.get_platform(platform_attrs["slug"])
        if MetadataSource.SS in metadata_sources
        else SSPlatform(ss_id=None, slug=platform_attrs["slug"])
    )
    ra_platform = (
        meta_ra_handler.get_platform(platform_attrs["slug"])
        if MetadataSource.RA in metadata_sources
        else RAGamesPlatform(ra_id=None, slug=platform_attrs["slug"])
    )
    launchbox_platform = (
        meta_launchbox_handler.get_platform(platform_attrs["slug"])
        if MetadataSource.LB in metadata_sources
        else LaunchboxPlatform(launchbox_id=None, slug=platform_attrs["slug"])
    )

    platform_attrs["name"] = platform_attrs["slug"].replace("-", " ").title()
    platform_attrs.update(
        {
            **launchbox_platform,
            **ra_platform,
            **moby_platform,
            **ss_platform,
            **igdb_platform,
        }
    )  # Reverse order

    if (
        platform_attrs["igdb_id"]
        or platform_attrs["moby_id"]
        or platform_attrs["ss_id"]
        or platform_attrs["ra_id"]
        or platform_attrs["launchbox_id"]
    ):
        log.info(
            emoji.emojize(
                f"Folder {hl(platform_attrs['slug'])}[{hl(fs_slug, color=LIGHTYELLOW)}] identified as {hl(platform_attrs['name'], color=BLUE)} :video_game:"
            ),
            extra={"module_name": "scan"},
        )
    else:
        log.warning(
            emoji.emojize(
                f"Platform {hl(platform_attrs['slug'])} not identified :cross_mark:"
            ),
            extra=LOGGER_MODULE_NAME,
        )

    platform_attrs["missing_from_fs"] = False
    return Platform(**platform_attrs)


def scan_firmware(
    platform: Platform,
    file_name: str,
    firmware: Firmware | None = None,
) -> Firmware:
    firmware_path = fs_firmware_handler.get_firmware_fs_structure(platform.fs_slug)

    # Set default properties
    firmware_attrs = {
        "id": firmware.id if firmware else None,
        "platform_id": platform.id,
    }

    file_size = fs_firmware_handler.get_firmware_file_size(
        firmware_path=firmware_path,
        file_name=file_name,
    )

    firmware_attrs.update(
        {
            "file_path": firmware_path,
            "file_name": file_name,
            "file_name_no_tags": fs_firmware_handler.get_file_name_with_no_tags(
                file_name
            ),
            "file_name_no_ext": fs_firmware_handler.get_file_name_with_no_extension(
                file_name
            ),
            "file_extension": fs_firmware_handler.parse_file_extension(file_name),
            "file_size_bytes": file_size,
        }
    )

    file_hashes = fs_firmware_handler.calculate_file_hashes(
        firmware_path=firmware_path,
        file_name=file_name,
    )

    firmware_attrs.update(**file_hashes)

    return Firmware(**firmware_attrs)


async def scan_rom(
    platform: Platform,
    fs_rom: FSRom,
    scan_type: ScanType,
    rom: Rom | None = None,
    metadata_sources: list[str] | None = None,
) -> Rom:
    if not metadata_sources:
        metadata_sources = [
            MetadataSource.IGDB,
            MetadataSource.MOBY,
            MetadataSource.SS,
            MetadataSource.RA,
        ]

    roms_path = fs_rom_handler.get_roms_fs_structure(platform.fs_slug)

    # Set default properties
    rom_attrs = {
        "id": rom.id if rom else None,
        "multi": fs_rom["multi"],
        "fs_name": fs_rom["fs_name"],
        "platform_id": platform.id,
        "name": fs_rom["fs_name"],
        "url_cover": "",
        "url_manual": "",
        "url_screenshots": [],
        "crc_hash": fs_rom["crc_hash"],
        "md5_hash": fs_rom["md5_hash"],
        "sha1_hash": fs_rom["sha1_hash"],
        "ra_hash": fs_rom["ra_hash"],
    }

    # Update properties from existing rom if not a complete rescan
    if rom and scan_type != ScanType.COMPLETE:
        rom_attrs.update(
            {
                "igdb_id": rom.igdb_id,
                "moby_id": rom.moby_id,
                "ss_id": rom.ss_id,
                "sgdb_id": rom.sgdb_id,
                "ra_id": rom.ra_id,
                "launchbox_id": rom.launchbox_id,
                "name": rom.name,
                "slug": rom.slug,
                "summary": rom.summary,
                "igdb_metadata": rom.igdb_metadata,
                "moby_metadata": rom.moby_metadata,
                "path_cover_s": rom.path_cover_s,
                "path_cover_l": rom.path_cover_l,
                "path_screenshots": rom.path_screenshots,
                "url_cover": rom.url_cover,
                "url_screenshots": rom.url_screenshots,
                "url_manual": rom.url_manual,
            }
        )

    # Update properties that don't require metadata
    filesize = sum([file.file_size_bytes for file in fs_rom["files"]])
    regs, rev, langs, other_tags = fs_rom_handler.parse_tags(rom_attrs["fs_name"])
    rom_attrs.update(
        {
            "fs_path": roms_path,
            "fs_name_no_tags": fs_rom_handler.get_file_name_with_no_tags(
                rom_attrs["fs_name"]
            ),
            "fs_name_no_ext": fs_rom_handler.get_file_name_with_no_extension(
                rom_attrs["fs_name"]
            ),
            "fs_extension": fs_rom_handler.parse_file_extension(rom_attrs["fs_name"]),
            "fs_size_bytes": filesize,
            "regions": regs,
            "revision": rev,
            "languages": langs,
            "tags": other_tags,
        }
    )

    async def fetch_igdb_rom():
        if (
            MetadataSource.IGDB in metadata_sources
            and platform.igdb_id
            and (
                not rom
                or scan_type == ScanType.COMPLETE
                or (scan_type == ScanType.PARTIAL and not rom.igdb_id)
                or (scan_type == ScanType.UNIDENTIFIED and not rom.igdb_id)
            )
        ):
            main_platform_igdb_id = await _get_main_platform_igdb_id(platform)
            return await meta_igdb_handler.get_rom(
                rom_attrs["fs_name"], main_platform_igdb_id or platform.igdb_id
            )

        return IGDBRom(igdb_id=None)

    async def fetch_moby_rom():
        if (
            MetadataSource.MOBY in metadata_sources
            and platform.moby_id
            and (
                not rom
                or scan_type == ScanType.COMPLETE
                or (scan_type == ScanType.PARTIAL and not rom.moby_id)
                or (scan_type == ScanType.UNIDENTIFIED and not rom.moby_id)
            )
        ):
            return await meta_moby_handler.get_rom(
                rom_attrs["fs_name"], platform_moby_id=platform.moby_id
            )

        return MobyGamesRom(moby_id=None)

    async def fetch_ss_rom():
        if (
            MetadataSource.SS in metadata_sources
            and platform.ss_id
            and (
                not rom
                or scan_type == ScanType.COMPLETE
                or (scan_type == ScanType.PARTIAL and not rom.ss_id)
                or (scan_type == ScanType.UNIDENTIFIED and not rom.ss_id)
            )
        ):
            return await meta_ss_handler.get_rom(
                rom_attrs["fs_name"], platform_ss_id=platform.ss_id
            )

        return SSRom(ss_id=None)

<<<<<<< HEAD
    async def fetch_ra_rom():
        if (
            MetadataSource.RA in metadata_sources
            and platform.ra_id
            and (
                not rom
                or scan_type == ScanType.COMPLETE
                or scan_type == ScanType.HASHES
                or (scan_type == ScanType.PARTIAL and not rom.ra_id)
                or (scan_type == ScanType.UNIDENTIFIED and not rom.ra_id)
            )
        ):
            return await fetch_ra_info(platform=platform, hash=fs_rom["ra_hash"])

        return RAGameRom(ra_id=None)

    # Run both metadata fetches concurrently
    igdb_handler_rom, moby_handler_rom, ss_handler_rom, ra_handler_rom = (
        await asyncio.gather(
            fetch_igdb_rom(), fetch_moby_rom(), fetch_ss_rom(), fetch_ra_rom()
=======
    async def fetch_launchbox_rom(platform_slug: str):
        if MetadataSource.LB in metadata_sources and (
            not rom
            or scan_type == ScanType.COMPLETE
            or (scan_type == ScanType.PARTIAL and not rom.launchbox_id)
            or (scan_type == ScanType.UNIDENTIFIED and not rom.launchbox_id)
        ):
            return await meta_launchbox_handler.get_rom(
                rom_attrs["fs_name"], platform_slug
            )

        return LaunchboxRom(launchbox_id=None)

    # Run both metadata fetches concurrently
    igdb_handler_rom, moby_handler_rom, ss_handler_rom, launchbox_handler_rom = (
        await asyncio.gather(
            fetch_igdb_rom(),
            fetch_moby_rom(),
            fetch_ss_rom(),
            fetch_launchbox_rom(platform.slug),
>>>>>>> dfcd3c81
        )
    )

    if rom:
        # Only update fields if match is found
        if ra_handler_rom.get("ra_id"):
            rom_attrs.update({**ra_handler_rom})
        if moby_handler_rom.get("moby_id"):
            rom_attrs.update({**moby_handler_rom})
        if ss_handler_rom.get("ss_id"):
            rom_attrs.update({**ss_handler_rom})
        if igdb_handler_rom.get("igdb_id"):
            rom_attrs.update({**igdb_handler_rom})
        if launchbox_handler_rom.get("launchbox_id"):
            rom_attrs.update({**launchbox_handler_rom})
    else:
        # Reversed to prioritize IGDB
        rom_attrs.update(
<<<<<<< HEAD
            {**ra_handler_rom, **moby_handler_rom, **ss_handler_rom, **igdb_handler_rom}
        )

    # If not found in IGDB, MobyGames, Screenscraper or RA
=======
            {
                **launchbox_handler_rom,
                **moby_handler_rom,
                **ss_handler_rom,
                **igdb_handler_rom,
            }
        )

    # If not found in any metadata source, we return the rom with the default values
>>>>>>> dfcd3c81
    if (
        not igdb_handler_rom.get("igdb_id")
        and not moby_handler_rom.get("moby_id")
        and not ss_handler_rom.get("ss_id")
<<<<<<< HEAD
        and not ra_handler_rom.get("ra_id")
=======
        and not launchbox_handler_rom.get("launchbox_id")
>>>>>>> dfcd3c81
    ):
        log.warning(
            emoji.emojize(f"{hl(rom_attrs['fs_name'])} not identified :cross_mark:"),
            extra=LOGGER_MODULE_NAME,
        )
        return Rom(**rom_attrs)

    log.info(
        emoji.emojize(
            f"{hl(rom_attrs['fs_name'])} identified as {hl(rom_attrs['name'], color=BLUE)} :alien_monster:"
        ),
        extra=LOGGER_MODULE_NAME,
    )
    if fs_rom.get("multi", False):
        for file in fs_rom["files"]:
            log.info(
                f"\t · {hl(file.file_name, color=LIGHTYELLOW)}",
                extra=LOGGER_MODULE_NAME,
            )

    rom_attrs["missing_from_fs"] = False
    return Rom(**rom_attrs)


def _scan_asset(file_name: str, path: str):
    file_size = fs_asset_handler.get_asset_size(file_name=file_name, asset_path=path)

    return {
        "file_path": path,
        "file_name": file_name,
        "file_name_no_tags": fs_asset_handler.get_file_name_with_no_tags(file_name),
        "file_name_no_ext": fs_asset_handler.get_file_name_with_no_extension(file_name),
        "file_extension": fs_asset_handler.parse_file_extension(file_name),
        "file_size_bytes": file_size,
    }


def scan_save(
    file_name: str,
    user: User,
    platform_fs_slug: str,
    rom_id: int,
    emulator: str | None = None,
) -> Save:
    saves_path = fs_asset_handler.build_saves_file_path(
        user=user, platform_fs_slug=platform_fs_slug, rom_id=rom_id, emulator=emulator
    )
    return Save(**_scan_asset(file_name, saves_path))


def scan_state(
    file_name: str,
    user: User,
    platform_fs_slug: str,
    rom_id: int,
    emulator: str | None = None,
) -> State:
    states_path = fs_asset_handler.build_states_file_path(
        user=user, platform_fs_slug=platform_fs_slug, rom_id=rom_id, emulator=emulator
    )
    return State(**_scan_asset(file_name, states_path))


def scan_screenshot(
    file_name: str,
    user: User,
    platform_fs_slug: str,
    rom_id: int,
) -> Screenshot:
    screenshots_path = fs_asset_handler.build_screenshots_file_path(
        user=user, platform_fs_slug=platform_fs_slug, rom_id=rom_id
    )
    return Screenshot(**_scan_asset(file_name, screenshots_path))<|MERGE_RESOLUTION|>--- conflicted
+++ resolved
@@ -363,8 +363,20 @@
             )
 
         return SSRom(ss_id=None)
-
-<<<<<<< HEAD
+    
+    async def fetch_launchbox_rom(platform_slug: str):
+        if MetadataSource.LB in metadata_sources and (
+            not rom
+            or scan_type == ScanType.COMPLETE
+            or (scan_type == ScanType.PARTIAL and not rom.launchbox_id)
+            or (scan_type == ScanType.UNIDENTIFIED and not rom.launchbox_id)
+        ):
+            return await meta_launchbox_handler.get_rom(
+                rom_attrs["fs_name"], platform_slug
+            )
+
+        return LaunchboxRom(launchbox_id=None)
+
     async def fetch_ra_rom():
         if (
             MetadataSource.RA in metadata_sources
@@ -382,31 +394,9 @@
         return RAGameRom(ra_id=None)
 
     # Run both metadata fetches concurrently
-    igdb_handler_rom, moby_handler_rom, ss_handler_rom, ra_handler_rom = (
+    igdb_handler_rom, moby_handler_rom, ss_handler_rom, ra_handler_rom, launchbox_handler_rom = (
         await asyncio.gather(
-            fetch_igdb_rom(), fetch_moby_rom(), fetch_ss_rom(), fetch_ra_rom()
-=======
-    async def fetch_launchbox_rom(platform_slug: str):
-        if MetadataSource.LB in metadata_sources and (
-            not rom
-            or scan_type == ScanType.COMPLETE
-            or (scan_type == ScanType.PARTIAL and not rom.launchbox_id)
-            or (scan_type == ScanType.UNIDENTIFIED and not rom.launchbox_id)
-        ):
-            return await meta_launchbox_handler.get_rom(
-                rom_attrs["fs_name"], platform_slug
-            )
-
-        return LaunchboxRom(launchbox_id=None)
-
-    # Run both metadata fetches concurrently
-    igdb_handler_rom, moby_handler_rom, ss_handler_rom, launchbox_handler_rom = (
-        await asyncio.gather(
-            fetch_igdb_rom(),
-            fetch_moby_rom(),
-            fetch_ss_rom(),
-            fetch_launchbox_rom(platform.slug),
->>>>>>> dfcd3c81
+            fetch_igdb_rom(), fetch_moby_rom(), fetch_ss_rom(), fetch_ra_rom(), fetch_launchbox_rom(platform.slug)
         )
     )
 
@@ -425,13 +415,8 @@
     else:
         # Reversed to prioritize IGDB
         rom_attrs.update(
-<<<<<<< HEAD
-            {**ra_handler_rom, **moby_handler_rom, **ss_handler_rom, **igdb_handler_rom}
-        )
-
-    # If not found in IGDB, MobyGames, Screenscraper or RA
-=======
             {
+                **ra_handler_rom,
                 **launchbox_handler_rom,
                 **moby_handler_rom,
                 **ss_handler_rom,
@@ -440,16 +425,12 @@
         )
 
     # If not found in any metadata source, we return the rom with the default values
->>>>>>> dfcd3c81
     if (
         not igdb_handler_rom.get("igdb_id")
         and not moby_handler_rom.get("moby_id")
         and not ss_handler_rom.get("ss_id")
-<<<<<<< HEAD
         and not ra_handler_rom.get("ra_id")
-=======
         and not launchbox_handler_rom.get("launchbox_id")
->>>>>>> dfcd3c81
     ):
         log.warning(
             emoji.emojize(f"{hl(rom_attrs['fs_name'])} not identified :cross_mark:"),
