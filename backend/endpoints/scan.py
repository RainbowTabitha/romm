--- conflicted
+++ resolved
@@ -89,17 +89,12 @@
 
     # Run in worker if redis is available
     if ENABLE_EXPERIMENTAL_REDIS:
-<<<<<<< HEAD
         return high_prio_queue.enqueue(
-            scan_platforms, platform_slugs, complete_rescan, selected_roms
-=======
-        return scan_queue.enqueue(
             scan_platforms,
             platform_slugs,
             complete_rescan,
             selected_roms,
             job_timeout=14400,  # Timeout after 4 hours
->>>>>>> 80f87721
         )
     else:
         await scan_platforms(platform_slugs, complete_rescan, selected_roms)