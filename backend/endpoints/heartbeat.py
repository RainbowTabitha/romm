from config import (
    DISABLE_EMULATOR_JS,
    DISABLE_RUFFLE_RS,
    ENABLE_RESCAN_ON_FILESYSTEM_CHANGE,
    ENABLE_SCHEDULED_RESCAN,
    ENABLE_SCHEDULED_UPDATE_SWITCH_TITLEDB,
    OIDC_ENABLED,
    OIDC_PROVIDER,
    RESCAN_ON_FILESYSTEM_CHANGE_DELAY,
    SCHEDULED_RESCAN_CRON,
    SCHEDULED_UPDATE_SWITCH_TITLEDB_CRON,
    UPLOAD_TIMEOUT,
)
from endpoints.responses.heartbeat import HeartbeatResponse
from handler.database import db_user_handler
from handler.filesystem import fs_platform_handler
from handler.metadata.igdb_handler import IGDB_API_ENABLED
from handler.metadata.moby_handler import MOBY_API_ENABLED
from handler.metadata.sgdb_handler import STEAMGRIDDB_API_ENABLED
from handler.metadata.ss_handler import SS_API_ENABLED
from utils import get_version
from utils.router import APIRouter

router = APIRouter()


@router.get("/heartbeat")
def heartbeat() -> HeartbeatResponse:
    """Endpoint to set the CSRF token in cache and return all the basic RomM config

    Returns:
        HeartbeatReturn: TypedDict structure with all the defined values in the HeartbeatReturn class.
    """

    return {
<<<<<<< HEAD
        "VERSION": get_version(),
        "SHOW_SETUP_WIZARD": len(db_user_handler.get_admin_users()) == 0,
        "ANY_SOURCE_ENABLED": IGDB_API_ENABLED or MOBY_API_ENABLED or SS_API_ENABLED,
=======
        "SYSTEM": {
            "VERSION": get_version(),
            "SHOW_SETUP_WIZARD": len(db_user_handler.get_admin_users()) == 0,
        },
>>>>>>> b8db6a70
        "METADATA_SOURCES": {
            "ANY_SOURCE_ENABLED": IGDB_API_ENABLED or MOBY_API_ENABLED,
            "IGDB_API_ENABLED": IGDB_API_ENABLED,
            "MOBY_API_ENABLED": MOBY_API_ENABLED,
            "SS_API_ENABLED": SS_API_ENABLED,
            "STEAMGRIDDB_ENABLED": STEAMGRIDDB_API_ENABLED,
        },
        "FILESYSTEM": {
            "FS_PLATFORMS": fs_platform_handler.get_platforms(),
        },
        "WATCHER": {
            "ENABLED": ENABLE_RESCAN_ON_FILESYSTEM_CHANGE,
            "TITLE": "Rescan on filesystem change",
            "MESSAGE": f"Runs a scan when a change is detected in the library path, with a {RESCAN_ON_FILESYSTEM_CHANGE_DELAY} minute delay",
        },
        "SCHEDULER": {
            "RESCAN": {
                "ENABLED": ENABLE_SCHEDULED_RESCAN,
                "CRON": SCHEDULED_RESCAN_CRON,
                "TITLE": "Scheduled rescan",
                "MESSAGE": "Rescans the entire library",
            },
            "SWITCH_TITLEDB": {
                "ENABLED": ENABLE_SCHEDULED_UPDATE_SWITCH_TITLEDB,  # noqa
                "CRON": SCHEDULED_UPDATE_SWITCH_TITLEDB_CRON,
                "TITLE": "Scheduled Switch TitleDB update",
                "MESSAGE": "Updates the Nintendo Switch TitleDB file",
            },
        },
        "EMULATION": {
            "DISABLE_EMULATOR_JS": DISABLE_EMULATOR_JS,
            "DISABLE_RUFFLE_RS": DISABLE_RUFFLE_RS,
        },
        "FRONTEND": {"UPLOAD_TIMEOUT": UPLOAD_TIMEOUT},
        "OIDC": {
            "ENABLED": OIDC_ENABLED,
            "PROVIDER": OIDC_PROVIDER,
        },
    }<|MERGE_RESOLUTION|>--- conflicted
+++ resolved
@@ -33,17 +33,12 @@
     """
 
     return {
-<<<<<<< HEAD
-        "VERSION": get_version(),
-        "SHOW_SETUP_WIZARD": len(db_user_handler.get_admin_users()) == 0,
-        "ANY_SOURCE_ENABLED": IGDB_API_ENABLED or MOBY_API_ENABLED or SS_API_ENABLED,
-=======
         "SYSTEM": {
             "VERSION": get_version(),
             "SHOW_SETUP_WIZARD": len(db_user_handler.get_admin_users()) == 0,
         },
->>>>>>> b8db6a70
         "METADATA_SOURCES": {
+            "ANY_SOURCE_ENABLED": IGDB_API_ENABLED or MOBY_API_ENABLED or SS_API_ENABLED,
             "ANY_SOURCE_ENABLED": IGDB_API_ENABLED or MOBY_API_ENABLED,
             "IGDB_API_ENABLED": IGDB_API_ENABLED,
             "MOBY_API_ENABLED": MOBY_API_ENABLED,
