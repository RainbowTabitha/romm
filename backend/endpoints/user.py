import sys
from pathlib import Path
from typing import Annotated

from config import ASSETS_BASE_PATH
from decorators.auth import protected_route
from endpoints.forms.identity import UserForm
from endpoints.responses import MessageResponse
from endpoints.responses.identity import UserSchema
from fastapi import APIRouter, Depends, HTTPException, Request, status
from handler.auth import auth_handler
from handler.database import db_user_handler
from handler.filesystem import fs_asset_handler
from models.user import Role, User

router = APIRouter()


@protected_route(
    router.post,
    "/users",
<<<<<<< HEAD
    [] if len(db_user_handler.get_admin_users()) == 0 else ["users.write"],
=======
    (
        []
        if "pytest" not in sys.modules and len(db_user_handler.get_admin_users()) == 0
        else ["users.write"]
    ),
>>>>>>> ceb7147a
    status_code=status.HTTP_201_CREATED,
)
def add_user(request: Request, username: str, password: str, role: str) -> UserSchema:
    """Create user endpoint

    Args:
        request (Request): Fastapi Requests object
        username (str): User username
        password (str): User password
        role (str): RomM Role object represented as string

    Returns:
        UserSchema: Created user info
    """

    user = User(
        username=username,
        hashed_password=auth_handler.get_password_hash(password),
        role=Role[role.upper()],
    )

    return db_user_handler.add_user(user)


@protected_route(router.get, "/users", ["users.read"])
def get_users(request: Request) -> list[UserSchema]:
    """Get all users endpoint

    Args:
        request (Request): Fastapi Request object

    Returns:
        list[UserSchema]: All users stored in the RomM's database
    """

    return db_user_handler.get_users()


@protected_route(router.get, "/users/me", ["me.read"])
def get_current_user(request: Request) -> UserSchema | None:
    """Get current user endpoint

    Args:
        request (Request): Fastapi Request object

    Returns:
        UserSchema | None: Current user
    """

    return request.user


@protected_route(router.get, "/users/{id}", ["users.read"])
def get_user(request: Request, id: int) -> UserSchema:
    """Get user endpoint

    Args:
        request (Request): Fastapi Request object

    Returns:
        UserSchem: User stored in the RomM's database
    """

    user = db_user_handler.get_user(id)
    if not user:
        raise HTTPException(status_code=404, detail="User not found")

    return user


<<<<<<< HEAD
@protected_route(router.put, "/users/{id}")
=======
@protected_route(router.put, "/users/{id}", ["me.write"])
>>>>>>> ceb7147a
def update_user(
    request: Request, id: int, form_data: Annotated[UserForm, Depends()]
) -> UserSchema:
    """Update user endpoint

    Args:
        request (Request): Fastapi Requests object
        user_id (int): User internal id
        form_data (Annotated[UserUpdateForm, Depends): Form Data with user updated info

    Raises:
        HTTPException: User is not found in database
        HTTPException: Username already in use by another user

    Returns:
        UserSchema: Updated user info
    """

    db_user = db_user_handler.get_user(id)
    if not db_user:
        raise HTTPException(
            status_code=status.HTTP_404_NOT_FOUND, detail="User not found"
        )

<<<<<<< HEAD
    if not db_user.id == request.user.id and request.user.role != Role.ADMIN:
=======
    # Admin users can edit any user, while other users can only edit self
    if db_user.id != request.user.id and request.user.role != Role.ADMIN:
>>>>>>> ceb7147a
        raise HTTPException(status_code=status.HTTP_403_FORBIDDEN, detail="Forbidden")

    cleaned_data = {}

    if form_data.username and form_data.username != db_user.username:
        existing_user = db_user_handler.get_user_by_username(form_data.username.lower())
        if existing_user:
            raise HTTPException(
                status_code=status.HTTP_400_BAD_REQUEST,
                detail="Username already in use by another user",
            )

        cleaned_data["username"] = form_data.username.lower()

    if form_data.password:
        cleaned_data["hashed_password"] = auth_handler.get_password_hash(
            form_data.password
        )

    # You can't change your own role
    if form_data.role and request.user.id != id:
        cleaned_data["role"] = Role[form_data.role.upper()]  # type: ignore[assignment]

    # You can't disable yourself
    if form_data.enabled is not None and request.user.id != id:
        cleaned_data["enabled"] = form_data.enabled  # type: ignore[assignment]

    if form_data.avatar is not None:
        user_avatar_path = fs_asset_handler.build_avatar_path(user=db_user)
        file_location = f"{user_avatar_path}/{form_data.avatar.filename}"
        cleaned_data["avatar_path"] = file_location
        Path(f"{ASSETS_BASE_PATH}/{user_avatar_path}").mkdir(
            parents=True, exist_ok=True
        )
        with open(f"{ASSETS_BASE_PATH}/{file_location}", "wb+") as file_object:
            file_object.write(form_data.avatar.file.read())

    if cleaned_data:
        db_user_handler.update_user(id, cleaned_data)

        # Log out the current user if username or password changed
        creds_updated = cleaned_data.get("username") or cleaned_data.get(
            "hashed_password"
        )
        if request.user.id == id and creds_updated:
            request.session.clear()

    return db_user_handler.get_user(id)


@protected_route(router.delete, "/users/{id}", ["users.write"])
def delete_user(request: Request, id: int) -> MessageResponse:
    """Delete user endpoint

    Args:
        request (Request): Fastapi Request object
        user_id (int): User internal id

    Raises:
        HTTPException: User is not found in database
        HTTPException: User deleting itself
        HTTPException: User is the last admin user

    Returns:
        MessageResponse: Standard message response
    """

    user = db_user_handler.get_user(id)
    if not user:
        raise HTTPException(status_code=404, detail="User not found")

    # You can't delete the user you're logged in as
    if request.user.id == id:
        raise HTTPException(status_code=400, detail="You cannot delete yourself")

    # You can't delete the last admin user
    if user.role == Role.ADMIN and len(db_user_handler.get_admin_users()) == 1:
        raise HTTPException(
            status_code=400, detail="You cannot delete the last admin user"
        )

    db_user_handler.delete_user(id)

    return {"msg": "User successfully deleted"}<|MERGE_RESOLUTION|>--- conflicted
+++ resolved
@@ -19,15 +19,11 @@
 @protected_route(
     router.post,
     "/users",
-<<<<<<< HEAD
-    [] if len(db_user_handler.get_admin_users()) == 0 else ["users.write"],
-=======
     (
         []
         if "pytest" not in sys.modules and len(db_user_handler.get_admin_users()) == 0
         else ["users.write"]
     ),
->>>>>>> ceb7147a
     status_code=status.HTTP_201_CREATED,
 )
 def add_user(request: Request, username: str, password: str, role: str) -> UserSchema:
@@ -98,11 +94,7 @@
     return user
 
 
-<<<<<<< HEAD
-@protected_route(router.put, "/users/{id}")
-=======
 @protected_route(router.put, "/users/{id}", ["me.write"])
->>>>>>> ceb7147a
 def update_user(
     request: Request, id: int, form_data: Annotated[UserForm, Depends()]
 ) -> UserSchema:
@@ -127,12 +119,8 @@
             status_code=status.HTTP_404_NOT_FOUND, detail="User not found"
         )
 
-<<<<<<< HEAD
-    if not db_user.id == request.user.id and request.user.role != Role.ADMIN:
-=======
     # Admin users can edit any user, while other users can only edit self
     if db_user.id != request.user.id and request.user.role != Role.ADMIN:
->>>>>>> ceb7147a
         raise HTTPException(status_code=status.HTTP_403_FORBIDDEN, detail="Forbidden")
 
     cleaned_data = {}
