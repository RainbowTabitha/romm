from pathlib import Path
from typing import Annotated

from anyio import open_file
from config import ASSETS_BASE_PATH
from decorators.auth import protected_route
from endpoints.forms.identity import UserForm
from endpoints.responses import MessageResponse
from endpoints.responses.identity import UserSchema
from fastapi import Depends, HTTPException, Request, status
from handler.auth import auth_handler
from handler.auth.base_handler import Scope
from handler.database import db_user_handler
from handler.filesystem import fs_asset_handler
from logger.logger import log
from models.user import Role, User
from utils.router import APIRouter

router = APIRouter()


@protected_route(
    router.post,
    "/users",
    [],
    status_code=status.HTTP_201_CREATED,
)
def add_user(request: Request, username: str, password: str, role: str) -> UserSchema:
    """Create user endpoint

    Args:
        request (Request): Fastapi Requests object
        username (str): User username
        password (str): User password
        role (str): RomM Role object represented as string

    Returns:
        UserSchema: Created user info
    """

    # If there are admin users already, enforce the USERS_WRITE scope.
    if (
        Scope.USERS_WRITE not in request.auth.scopes
        and len(db_user_handler.get_admin_users()) > 0
    ):
        raise HTTPException(
            status_code=status.HTTP_403_FORBIDDEN,
            detail="Forbidden",
        )

    existing_user = db_user_handler.get_user_by_username(username)
    if existing_user:
        msg = f"Username {username} already exists"
        log.error(msg)
        raise HTTPException(
            status_code=status.HTTP_400_BAD_REQUEST,
            detail=msg,
        )

    user = User(
        username=username,
        hashed_password=auth_handler.get_password_hash(password),
        role=Role[role.upper()],
    )

    return db_user_handler.add_user(user)


@protected_route(router.get, "/users", [Scope.USERS_READ])
def get_users(request: Request) -> list[UserSchema]:
    """Get all users endpoint

    Args:
        request (Request): Fastapi Request object

    Returns:
        list[UserSchema]: All users stored in the RomM's database
    """

    return db_user_handler.get_users()


@protected_route(router.get, "/users/me", [Scope.ME_READ])
def get_current_user(request: Request) -> UserSchema | None:
    """Get current user endpoint

    Args:
        request (Request): Fastapi Request object

    Returns:
        UserSchema | None: Current user
    """

    return request.user


@protected_route(router.get, "/users/{id}", [Scope.USERS_READ])
def get_user(request: Request, id: int) -> UserSchema:
    """Get user endpoint

    Args:
        request (Request): Fastapi Request object

    Returns:
        UserSchem: User stored in the RomM's database
    """

    user = db_user_handler.get_user(id)
    if not user:
        raise HTTPException(status_code=404, detail="User not found")

    return user


@protected_route(router.put, "/users/{id}", [Scope.ME_WRITE])
async def update_user(
    request: Request, id: int, form_data: Annotated[UserForm, Depends()]
) -> UserSchema:
    """Update user endpoint

    Args:
        request (Request): Fastapi Requests object
        user_id (int): User internal id
        form_data (Annotated[UserUpdateForm, Depends): Form Data with user updated info

    Raises:
        HTTPException: User is not found in database
        HTTPException: Username already in use by another user

    Returns:
        UserSchema: Updated user info
    """

    db_user = db_user_handler.get_user(id)
    if not db_user:
        msg = f"Username with id {id} not found"
        log.error(msg)
        raise HTTPException(status_code=status.HTTP_404_NOT_FOUND, detail=msg)

    # Admin users can edit any user, while other users can only edit self
    if db_user.id != request.user.id and request.user.role != Role.ADMIN:
        raise HTTPException(status_code=status.HTTP_403_FORBIDDEN, detail="Forbidden")

    cleaned_data = {}

    if form_data.username and form_data.username != db_user.username:
        existing_user = db_user_handler.get_user_by_username(form_data.username.lower())
        if existing_user:
            msg = f"Username {form_data.username} already exists"
            log.error(msg)
            raise HTTPException(
                status_code=status.HTTP_400_BAD_REQUEST,
                detail=msg,
            )

        cleaned_data["username"] = form_data.username.lower()

    if form_data.password:
        cleaned_data["hashed_password"] = auth_handler.get_password_hash(
            form_data.password
        )

    # You can't change your own role
    if form_data.role and request.user.id != id:
        cleaned_data["role"] = Role[form_data.role.upper()]  # type: ignore[assignment]

    # You can't disable yourself
    if form_data.enabled is not None and request.user.id != id:
        cleaned_data["enabled"] = form_data.enabled  # type: ignore[assignment]

    if form_data.avatar is not None:
        user_avatar_path = fs_asset_handler.build_avatar_path(user=db_user)
        file_location = f"{user_avatar_path}/{form_data.avatar.filename}"
        cleaned_data["avatar_path"] = file_location
        Path(f"{ASSETS_BASE_PATH}/{user_avatar_path}").mkdir(
            parents=True, exist_ok=True
        )
        async with await open_file(
            f"{ASSETS_BASE_PATH}/{file_location}", "wb+"
        ) as file_object:
            await file_object.write(form_data.avatar.file.read())

    if cleaned_data:
        db_user_handler.update_user(id, cleaned_data)

        # Log out the current user if username or password changed
        creds_updated = cleaned_data.get("username") or cleaned_data.get(
            "hashed_password"
        )
        if request.user.id == id and creds_updated:
            request.session.clear()

    return db_user_handler.get_user(id)


<<<<<<< HEAD
@protected_route(router.put, "/users/{id}/settings", ["me.write"])
async def update_user_settings(
    request: Request, id: int, form_data: Annotated[UserForm, Depends()]
) -> UserSchema:
    """Update user settings endpoint

    Args:
        request (Request): Fastapi Requests object
        user_id (int): User internal id
        form_data (Annotated[UserUpdateForm, Depends): Form Data with user updated info

    Raises:
        HTTPException: User is not found in database

    Returns:
        UserSchema: Updated user info
    """

    db_user = db_user_handler.get_user(id)

    if not db_user:
        msg = f"Username with id {id} not found"
        log.error(msg)
        raise HTTPException(status_code=status.HTTP_404_NOT_FOUND, detail=msg)

    # Admin users can edit any user, while other users can only edit self
    if db_user.id != request.user.id and request.user.role != Role.ADMIN:
        raise HTTPException(status_code=status.HTTP_403_FORBIDDEN, detail="Forbidden")

    cleaned_data = {}
    if form_data.ra_username:
        cleaned_data["ra_username"] = form_data.ra_username

    if form_data.ra_api_key:
        cleaned_data["ra_api_key"] = form_data.ra_api_key

    if cleaned_data:
        db_user_handler.update_user(id, cleaned_data)

    return db_user_handler.get_user(id)


@protected_route(router.delete, "/users/{id}", ["users.write"])
=======
@protected_route(router.delete, "/users/{id}", [Scope.USERS_WRITE])
>>>>>>> 7fb34d7e
def delete_user(request: Request, id: int) -> MessageResponse:
    """Delete user endpoint

    Args:
        request (Request): Fastapi Request object
        user_id (int): User internal id

    Raises:
        HTTPException: User is not found in database
        HTTPException: User deleting itself
        HTTPException: User is the last admin user

    Returns:
        MessageResponse: Standard message response
    """

    user = db_user_handler.get_user(id)
    if not user:
        raise HTTPException(status_code=404, detail="User not found")

    # You can't delete the user you're logged in as
    if request.user.id == id:
        raise HTTPException(status_code=400, detail="You cannot delete yourself")

    # You can't delete the last admin user
    if user.role == Role.ADMIN and len(db_user_handler.get_admin_users()) == 1:
        raise HTTPException(
            status_code=400, detail="You cannot delete the last admin user"
        )

    db_user_handler.delete_user(id)

    return {"msg": "User successfully deleted"}<|MERGE_RESOLUTION|>--- conflicted
+++ resolved
@@ -193,8 +193,7 @@
     return db_user_handler.get_user(id)
 
 
-<<<<<<< HEAD
-@protected_route(router.put, "/users/{id}/settings", ["me.write"])
+@protected_route(router.put, "/users/{id}/settings", [Scope.ME_WRITE])
 async def update_user_settings(
     request: Request, id: int, form_data: Annotated[UserForm, Depends()]
 ) -> UserSchema:
@@ -236,10 +235,7 @@
     return db_user_handler.get_user(id)
 
 
-@protected_route(router.delete, "/users/{id}", ["users.write"])
-=======
 @protected_route(router.delete, "/users/{id}", [Scope.USERS_WRITE])
->>>>>>> 7fb34d7e
 def delete_user(request: Request, id: int) -> MessageResponse:
     """Delete user endpoint
 
