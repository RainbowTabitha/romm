--- conflicted
+++ resolved
@@ -1,12 +1,7 @@
 from fastapi.testclient import TestClient
-<<<<<<< HEAD
-from handler.github_handler import github_handler
 from main import app
-=======
 
-from main import app
 from utils import get_version
->>>>>>> 3c071d41
 
 client = TestClient(app)
 
