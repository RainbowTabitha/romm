from __future__ import annotations

import zlib
from dataclasses import dataclass
from itertools import batched
from typing import Any, Final

import emoji
import socketio  # type: ignore
from config import DEV_MODE, REDIS_URL, SCAN_TIMEOUT
from endpoints.responses.platform import PlatformSchema
from endpoints.responses.rom import SimpleRomSchema
from exceptions.fs_exceptions import (
    FirmwareNotFoundException,
    FolderStructureNotMatchException,
    RomsNotFoundException,
)
from exceptions.socket_exceptions import ScanStoppedException
from handler.database import db_firmware_handler, db_platform_handler, db_rom_handler
from handler.filesystem import (
    fs_firmware_handler,
    fs_platform_handler,
    fs_resource_handler,
    fs_rom_handler,
)
from handler.filesystem.roms_handler import FSRom
from handler.redis_handler import high_prio_queue, redis_client
from handler.scan_handler import (
    MetadataSource,
    ScanType,
    fetch_ra_info,
    scan_firmware,
    scan_platform,
    scan_rom,
)
from handler.socket_handler import socket_handler
from logger.formatter import BLUE, LIGHTYELLOW, RED
from logger.formatter import highlight as hl
from logger.logger import log
from models.platform import Platform
from models.rom import Rom, RomFile
from rq import Worker
from rq.job import Job
from sqlalchemy.inspection import inspect
from utils.context import initialize_context

STOP_SCAN_FLAG: Final = "scan:stop"
NON_HASHABLE_PLATFORMS = frozenset(
    (
        "amazon-alexa",
        "amazon-fire-tv",
        "android",
        "gear-vr",
        "ios",
        "ipad",
        "linux",
        "mac",
        "meta-quest-2",
        "meta-quest-3",
        "oculus-go",
        "oculus-quest",
        "oculus-rift",
        "pc",
        "ps3",
        "ps4",
        "ps4--1",
        "ps5",
        "psvr",
        "psvr2",
        "series-x",
        "switch",
        "wiiu",
        "win",
        "xbox-360",
        "xbox360",
        "xboxone",
    )
)


@dataclass
class ScanStats:
    scanned_platforms: int = 0
    added_platforms: int = 0
    metadata_platforms: int = 0
    scanned_roms: int = 0
    added_roms: int = 0
    metadata_roms: int = 0
    scanned_firmware: int = 0
    added_firmware: int = 0

    def __add__(self, other: Any) -> ScanStats:
        if not isinstance(other, ScanStats):
            return NotImplemented
        return ScanStats(
            scanned_platforms=self.scanned_platforms + other.scanned_platforms,
            added_platforms=self.added_platforms + other.added_platforms,
            metadata_platforms=self.metadata_platforms + other.metadata_platforms,
            scanned_roms=self.scanned_roms + other.scanned_roms,
            added_roms=self.added_roms + other.added_roms,
            metadata_roms=self.metadata_roms + other.metadata_roms,
            scanned_firmware=self.scanned_firmware + other.scanned_firmware,
            added_firmware=self.added_firmware + other.added_firmware,
        )


def _get_socket_manager() -> socketio.AsyncRedisManager:
    """Connect to external socketio server"""
    return socketio.AsyncRedisManager(str(REDIS_URL), write_only=True)


def _should_scan_rom(scan_type: ScanType, rom: Rom | None, roms_ids: list[str]) -> bool:
    """Decide if a rom should be scanned or not

    Args:
        scan_type (str): Type of scan to be performed.
        roms_ids (list[str], optional): List of selected roms to be scanned.
        metadata_sources (list[str], optional): List of metadata sources to be used
    """

    # This logic is tricky so only touch it if you know what you're doing"""
    return bool(
        (scan_type in {ScanType.NEW_PLATFORMS, ScanType.QUICK} and not rom)
        or (scan_type == ScanType.COMPLETE)
        or (scan_type == ScanType.HASHES)
        or (
            rom
            and (
                (scan_type == ScanType.UNIDENTIFIED and rom.is_unidentified)
                or (scan_type == ScanType.PARTIAL and rom.is_partially_identified)
                or (rom.id in roms_ids)
            )
        )
    )


@initialize_context()
async def scan_platforms(
    platform_ids: list[int],
    scan_type: ScanType = ScanType.QUICK,
    roms_ids: list[str] | None = None,
    metadata_sources: list[str] | None = None,
):
    """Scan all the listed platforms and fetch metadata from different sources

    Args:
        platform_slugs (list[str]): List of platform slugs to be scanned
        scan_type (str): Type of scan to be performed. Defaults to "quick".
        roms_ids (list[str], optional): List of selected roms to be scanned. Defaults to [].
        metadata_sources (list[str], optional): List of metadata sources to be used. Defaults to all sources.
    """

    if not roms_ids:
        roms_ids = []

    if not metadata_sources:
        metadata_sources = [
            MetadataSource.IGDB,
            MetadataSource.MOBY,
            MetadataSource.SS,
            MetadataSource.RA,
        ]

    sm = _get_socket_manager()

    try:
        fs_platforms: list[str] = fs_platform_handler.get_platforms()
    except FolderStructureNotMatchException as e:
        log.error(e)
        await sm.emit("scan:done_ko", e.message)
        return

    scan_stats = ScanStats()

    async def stop_scan():
        log.info(emoji.emojize(":stop_sign: Scan stopped manually"))
        await sm.emit("scan:done", scan_stats.__dict__)
        redis_client.delete(STOP_SCAN_FLAG)

    try:
        platform_list = [
            platform.fs_slug
            for s in platform_ids
            if (platform := db_platform_handler.get_platform(s)) is not None
        ] or fs_platforms

        if len(platform_list) == 0:
            log.warning(
                emoji.emojize(
                    f"{hl(':warning:', color=LIGHTYELLOW)}  No platforms found, verify that the folder structure is right and the volume is mounted correctly. \
                Check https://github.com/rommapp/romm?tab=readme-ov-file#folder-structure for more details."
                )
            )
        else:
            log.info(
                f"Found {hl(str(len(platform_list)))} platforms in the file system"
            )

        for platform_slug in platform_list:
            scan_stats += await _identify_platform(
                platform_slug=platform_slug,
                scan_type=scan_type,
                fs_platforms=fs_platforms,
                roms_ids=roms_ids,
                metadata_sources=metadata_sources,
                socket_manager=sm,
            )

        # Only purge platforms if there are some platforms remaining in the library
        # This protects against accidental deletion of entries when
        # the folder structure is not correct or the drive is not mounted
        if len(fs_platforms) > 0:
            purged_platforms = db_platform_handler.purge_platforms(fs_platforms)
            if len(purged_platforms) > 0:
                log.warning("Purging platforms not found in the filesystem:")
                for p in purged_platforms:
                    log.warning(f" - {p.slug}")

        log.info(emoji.emojize(":check_mark:  Scan completed "))
        await sm.emit("scan:done", scan_stats.__dict__)
    except ScanStoppedException:
        await stop_scan()
        return
    except Exception as e:
        log.error(f"Error in scan_platform: {e}")
        # Catch all exceptions and emit error to the client
        await sm.emit("scan:done_ko", str(e))
        # Re-raise the exception to be caught by the error handler
        raise e


async def _identify_platform(
    platform_slug: str,
    scan_type: ScanType,
    fs_platforms: list[str],
    roms_ids: list[str],
    metadata_sources: list[str],
    socket_manager: socketio.AsyncRedisManager,
) -> ScanStats:
    # Stop the scan if the flag is set
    if redis_client.get(STOP_SCAN_FLAG):
        raise ScanStoppedException()

    scan_stats = ScanStats()

    platform = db_platform_handler.get_platform_by_fs_slug(platform_slug)
    if platform and scan_type == ScanType.NEW_PLATFORMS:
        return scan_stats

    scanned_platform = await scan_platform(
        platform_slug, fs_platforms, metadata_sources=metadata_sources
    )
    if platform:
        scanned_platform.id = platform.id
        # Keep the existing ids if they exist on the platform
        scanned_platform.igdb_id = scanned_platform.igdb_id or platform.igdb_id
        scanned_platform.moby_id = scanned_platform.moby_id or platform.moby_id

    scan_stats.scanned_platforms += 1
    scan_stats.added_platforms += 1 if not platform else 0
    scan_stats.metadata_platforms += (
        1 if scanned_platform.igdb_id or scanned_platform.moby_id else 0
    )

    platform = db_platform_handler.add_platform(scanned_platform)

    await socket_manager.emit(
        "scan:scanning_platform",
        PlatformSchema.model_validate(platform).model_dump(
            include={"id", "name", "slug", "fs_slug"}
        ),
    )
    await socket_manager.emit("", None)

    # Scanning firmware
    try:
        fs_firmware = fs_firmware_handler.get_firmware(platform.fs_slug)
    except FirmwareNotFoundException:
        fs_firmware = []

    if len(fs_firmware) == 0:
        log.warning(
            emoji.emojize(
                f"{hl(':warning:', color=LIGHTYELLOW)}  No firmware found for {hl(platform.custom_name or platform.name, color=BLUE)}[{hl(platform.fs_slug)}]"
            )
        )
    else:
        log.info(f"{hl(str(len(fs_firmware)))} firmware files found")

    for fs_fw in fs_firmware:
        scan_stats += await _identify_firmware(
            platform=platform,
            fs_fw=fs_fw,
        )

    # Scanning roms
    try:
        fs_roms = fs_rom_handler.get_roms(platform.fs_slug)
    except RomsNotFoundException as e:
        log.error(e)
        return scan_stats

    if len(fs_roms) == 0:
        log.warning(
            emoji.emojize(
                f"{hl(':warning:', color=LIGHTYELLOW)}  No roms found, verify that the folder structure is correct"
            )
        )
    else:
        log.info(f"{hl(str(len(fs_roms)))} roms found in the file system")

    for fs_roms_batch in batched(fs_roms, 200):
        rom_by_filename_map = db_rom_handler.get_roms_by_fs_name(
            platform_id=platform.id,
            fs_names={fs_rom["fs_name"] for fs_rom in fs_roms_batch},
        )

        for fs_rom in fs_roms_batch:
            scan_stats += await _identify_rom(
                platform=platform,
                fs_rom=fs_rom,
                rom=rom_by_filename_map.get(fs_rom["fs_name"]),
                scan_type=scan_type,
                roms_ids=roms_ids,
                metadata_sources=metadata_sources,
                socket_manager=socket_manager,
            )

    # Only purge entries if there are some file remaining in the library
    # This protects against accidental deletion of entries when
    # the folder structure is not correct or the drive is not mounted
    if len(fs_roms) > 0:
        purged_roms = db_rom_handler.purge_roms(
            platform.id, [rom["fs_name"] for rom in fs_roms]
        )
        if len(purged_roms) > 0:
            log.warning("Purging roms not found in the filesystem:")
            for r in purged_roms:
                log.warning(f" - {r.fs_name}")

    # Same protection for firmware
    if len(fs_firmware) > 0:
        purged_firmware = db_firmware_handler.purge_firmware(
            platform.id, [fw for fw in fs_firmware]
        )
        if len(purged_firmware) > 0:
            log.warning("Purging firmware not found in the filesystem:")
            for f in purged_firmware:
                log.warning(f" - {f}")

    return scan_stats


async def _identify_firmware(
    platform: Platform,
    fs_fw: str,
) -> ScanStats:
    scan_stats = ScanStats()

    # Break early if the flag is set
    if redis_client.get(STOP_SCAN_FLAG):
        return scan_stats

    firmware = db_firmware_handler.get_firmware_by_filename(platform.id, fs_fw)

    scanned_firmware = scan_firmware(
        platform=platform,
        file_name=fs_fw,
        firmware=firmware,
    )

    scan_stats.scanned_firmware += 1
    scan_stats.added_firmware += 1 if not firmware else 0

    db_firmware_handler.add_firmware(scanned_firmware)
    return scan_stats


def _set_rom_hashes(rom_id: int) -> str:
    """Set the hashes for the given rom

    Args:
        rom_id (int): Rom id
    Returns:
        md5_hash (str): MD5 hash of the rom
    """
    rom = db_rom_handler.get_rom(rom_id)
    if not rom:
        return ""

    try:
        rom_hash, rom_file_hashes = fs_rom_handler.get_rom_hashes(rom)
    except zlib.error as e:
        # Set empty hashes if calculating them fails for corrupted files
        log.error(
            f"Hashes of {hl(rom.fs_name)} couldn't be calculated: {hl(str(e), color=RED)}"
        )
        db_rom_handler.update_rom(
            rom_id,
            {
                "crc_hash": "",
                "md5_hash": "",
                "sha1_hash": "",
                "ra_hash": "",
            },
        )
        return ""
    else:
        db_rom_handler.update_rom(
            rom_id,
            {
                "crc_hash": rom_hash["crc_hash"],
                "md5_hash": rom_hash["md5_hash"],
                "sha1_hash": rom_hash["sha1_hash"],
                # "ra_hash": rom_hash["ra_hash"],
            },
        )
        for file_hash in rom_file_hashes:
            db_rom_handler.update_rom_file(
                file_hash["id"],
                {
                    "crc_hash": file_hash["crc_hash"],
                    "md5_hash": file_hash["md5_hash"],
                    "sha1_hash": file_hash["sha1_hash"],
                    # "ra_hash": rom_hash["ra_hash"],
                },
            )
        return rom_hash["ra_hash"]


async def _identify_rom(
    platform: Platform,
    fs_rom: FSRom,
    rom: Rom | None,
    scan_type: ScanType,
    roms_ids: list[str],
    metadata_sources: list[str],
    socket_manager: socketio.AsyncRedisManager,
) -> ScanStats:
    scan_stats = ScanStats()

    # Break early if the flag is set
    if redis_client.get(STOP_SCAN_FLAG):
        return scan_stats

    if not _should_scan_rom(scan_type=scan_type, rom=rom, roms_ids=roms_ids):
        if rom and rom.fs_name != fs_rom["fs_name"]:
            # Just to update the filesystem data
            rom.fs_name = fs_rom["fs_name"]
            db_rom_handler.add_rom(rom)

        return scan_stats

    scanned_rom = await scan_rom(
        platform=platform,
        fs_rom=fs_rom,
        scan_type=scan_type,
        rom=rom,
        metadata_sources=metadata_sources,
    )

    scan_stats.scanned_roms += 1
    scan_stats.added_roms += 1 if not rom else 0
    scan_stats.metadata_roms += (
        1 if scanned_rom.igdb_id or scanned_rom.moby_id or scanned_rom.ss_id else 0
    )

    _added_rom = db_rom_handler.add_rom(scanned_rom)

    # Delete the existing rom files in the DB
    db_rom_handler.purge_rom_files(_added_rom.id)

    # Create each file entry for the rom
    new_rom_files = [
        RomFile(
            rom_id=_added_rom.id,
            file_name=file.file_name,
            file_path=file.file_path,
            file_size_bytes=file.file_size_bytes,
            last_modified=file.last_modified,
            category=file.category,
        )
        for file in fs_rom["files"]
    ]
    for new_rom_file in new_rom_files:
        db_rom_handler.add_rom_file(new_rom_file)

    # Calculating hashes is expensive, so we only do it if necessary
    if (
        not rom
        or not rom.ra_id
        or scan_type == ScanType.COMPLETE
        or scan_type == ScanType.HASHES
        or MetadataSource.RA in metadata_sources
    ):
        # Skip hashing games for platforms that don't have a hash database
        if platform.slug not in NON_HASHABLE_PLATFORMS:
            ra_hash = _set_rom_hashes(_added_rom.id)
            ra_handler_rom = await fetch_ra_info(
                platform=platform,
                rom_id=_added_rom.id,
                hash=ra_hash,
            )
            _added_rom.ra_id = ra_handler_rom.get("ra_id", "")
            _added_rom.ra_metadata = ra_handler_rom.get("ra_metadata", {})
            for a in _added_rom.ra_metadata.get("achievements", {}):
                # Store both normal and locked version
                badge_url_lock = a.get("badge_url_lock", None)
                badge_path_lock = a.get("badge_path_lock", None)
                if badge_url_lock and badge_path_lock:
                    await fs_resource_handler.store_badge(
                        badge_url_lock, badge_path_lock
                    )
                badge_url = a.get("badge_url", None)
                badge_path = a.get("badge_path", None)
                if badge_url and badge_path:
                    await fs_resource_handler.store_badge(badge_url, badge_path)
            # Uncomment this to run scan in a background process
            # low_prio_queue.enqueue(
            #     _set_rom_hashes,
            #     _added_rom.id,
            #     job_timeout=60 * 15,  # Timeout (15 minutes)
            # )

    # Return early if we're only scanning for hashes
    if scan_type == ScanType.HASHES:
        return scan_stats

    path_cover_s, path_cover_l = await fs_resource_handler.get_cover(
        entity=_added_rom,
        overwrite=True,
        url_cover=_added_rom.url_cover,
    )

    path_manual = await fs_resource_handler.get_manual(
        rom=_added_rom,
        overwrite=True,
        url_manual=_added_rom.url_manual,
    )

    path_screenshots = await fs_resource_handler.get_rom_screenshots(
        rom=_added_rom,
        url_screenshots=_added_rom.url_screenshots,
    )

    _added_rom.path_cover_s = path_cover_s
    _added_rom.path_cover_l = path_cover_l
    _added_rom.path_screenshots = path_screenshots
    _added_rom.path_manual = path_manual
    # Update the scanned rom with the cover and screenshots paths and update database
    db_rom_handler.update_rom(
        _added_rom.id,
        {
            c: getattr(_added_rom, c)
            for c in inspect(_added_rom).mapper.column_attrs.keys()
        },
    )

    await socket_manager.emit(
        "scan:scanning_rom",
        {
            "platform_name": platform.name,
            "platform_slug": platform.slug,
            "platform_fs_slug": platform.fs_slug,
            **SimpleRomSchema.from_orm_with_factory(_added_rom).model_dump(
                exclude={"created_at", "updated_at", "rom_user"}
            ),
        },
    )
    await socket_manager.emit("", None)

    return scan_stats


@socket_handler.socket_server.on("scan")
async def scan_handler(_sid: str, options: dict):
    """Scan socket endpoint

    Args:
        options (dict): Socket options
    """
<<<<<<< HEAD
    log.info(emoji.emojize(":magnifying_glass_tilted_right: Scanning "))
=======

    log.info(emoji.emojize(":magnifying_glass_tilted_right: Scanning"))

>>>>>>> 7f4f5479
    platform_ids = options.get("platforms", [])
    scan_type = ScanType[options.get("type", "quick").upper()]
    roms_ids = options.get("roms_ids", [])
    metadata_sources = options.get("apis", [])

    if DEV_MODE:
        return await scan_platforms(
            platform_ids=platform_ids,
            scan_type=scan_type,
            roms_ids=roms_ids,
            metadata_sources=metadata_sources,
        )

    return high_prio_queue.enqueue(
        scan_platforms,
        platform_ids,
        scan_type,
        roms_ids,
        metadata_sources,
        job_timeout=SCAN_TIMEOUT,  # Timeout (default of 4 hours)
    )


@socket_handler.socket_server.on("scan:stop")
async def stop_scan_handler(_sid: str):
    """Stop scan socket endpoint"""

    log.info(emoji.emojize(":stop_button: Stop scan requested..."))

    async def cancel_job(job: Job):
        job.cancel()
        redis_client.set(STOP_SCAN_FLAG, 1)
        log.info(emoji.emojize(":stop_button: Job found, stopping scan..."))

    existing_jobs = high_prio_queue.get_jobs()
    for job in existing_jobs:
        if job.func_name == "scan_platform" and job.is_started:
            return await cancel_job(job)

    workers = Worker.all(connection=redis_client)
    for worker in workers:
        current_job = worker.get_current_job()
        if (
            current_job
            and current_job.func_name == "endpoints.sockets.scan.scan_platforms"
            and current_job.is_started
        ):
            return await cancel_job(current_job)

    log.info(emoji.emojize(":stop_button: No running scan to stop"))<|MERGE_RESOLUTION|>--- conflicted
+++ resolved
@@ -579,13 +579,9 @@
     Args:
         options (dict): Socket options
     """
-<<<<<<< HEAD
-    log.info(emoji.emojize(":magnifying_glass_tilted_right: Scanning "))
-=======
 
     log.info(emoji.emojize(":magnifying_glass_tilted_right: Scanning"))
 
->>>>>>> 7f4f5479
     platform_ids = options.get("platforms", [])
     scan_type = ScanType[options.get("type", "quick").upper()]
     roms_ids = options.get("roms_ids", [])
