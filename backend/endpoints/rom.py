--- conflicted
+++ resolved
@@ -370,13 +370,8 @@
         cleaned_data.update({"path_screenshots": path_screenshots})
 
     db_rom_handler.update_rom(id, cleaned_data)
-    updated_rom = db_rom_handler.get_roms(id)
-
-<<<<<<< HEAD
-    return DetailedRomSchema.from_orm_with_request(updated_rom, request)
-=======
+
     return DetailedRomSchema.from_orm_with_request(db_rom_handler.get_rom(id), request)
->>>>>>> 9a32f6b2
 
 
 @protected_route(router.post, "/roms/delete", ["roms.write"])
