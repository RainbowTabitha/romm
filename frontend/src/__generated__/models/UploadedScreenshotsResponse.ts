/* generated using openapi-typescript-codegen -- do no edit */
/* istanbul ignore file */
/* tslint:disable */
/* eslint-disable */

import type { ScreenshotSchema } from "./ScreenshotSchema";

export type UploadedScreenshotsResponse = {
<<<<<<< HEAD
  uploaded: number;
  screenshots: Array<ScreenshotSchema>;
  url_screenshots: Array<string>;
  merged_screenshots: Array<string>;
};
=======
    uploaded: number;
    screenshots: Array<ScreenshotSchema>;
    merged_screenshots: Array<string>;
};
>>>>>>> fef78990
<|MERGE_RESOLUTION|>--- conflicted
+++ resolved
@@ -6,15 +6,7 @@
 import type { ScreenshotSchema } from "./ScreenshotSchema";
 
 export type UploadedScreenshotsResponse = {
-<<<<<<< HEAD
   uploaded: number;
   screenshots: Array<ScreenshotSchema>;
-  url_screenshots: Array<string>;
   merged_screenshots: Array<string>;
-};
-=======
-    uploaded: number;
-    screenshots: Array<ScreenshotSchema>;
-    merged_screenshots: Array<string>;
-};
->>>>>>> fef78990
+};