/* generated using openapi-typescript-codegen -- do no edit */
/* istanbul ignore file */
/* tslint:disable */
/* eslint-disable */

import type { RomFile } from './RomFile';
import type { RomIGDBMetadata } from './RomIGDBMetadata';
import type { RomMobyMetadata } from './RomMobyMetadata';
import type { RomUserSchema } from './RomUserSchema';

export type RomSchema = {
<<<<<<< HEAD
    id: number;
    igdb_id: (number | null);
    sgdb_id: (number | null);
    moby_id: (number | null);
    platform_id: number;
    platform_slug: string;
    platform_name: string;
    file_name: string;
    file_name_no_tags: string;
    file_name_no_ext: string;
    file_extension: string;
    file_path: string;
    file_size_bytes: number;
    name: (string | null);
    slug: (string | null);
    summary: (string | null);
    first_release_date: (number | null);
    alternative_names: Array<string>;
    genres: Array<string>;
    franchises: Array<string>;
    collections: Array<string>;
    companies: Array<string>;
    game_modes: Array<string>;
    igdb_metadata: (RomIGDBMetadata | null);
    moby_metadata: (RomMobyMetadata | null);
    path_cover_s: (string | null);
    path_cover_l: (string | null);
    has_cover: boolean;
    url_cover: (string | null);
    revision: (string | null);
    regions: Array<string>;
    languages: Array<string>;
    tags: Array<string>;
    multi: boolean;
    files: Array<RomFile>;
    full_path: string;
    created_at: string;
    updated_at: string;
    rom_user?: (RomUserSchema | null);
    readonly sort_comparator: string;
};
=======
  id: number;
  igdb_id: number | null;
  sgdb_id: number | null;
  moby_id: number | null;
  platform_id: number;
  platform_slug: string;
  platform_name: string;
  file_name: string;
  file_name_no_tags: string;
  file_name_no_ext: string;
  file_extension: string;
  file_path: string;
  file_size_bytes: number;
  name: string | null;
  slug: string | null;
  summary: string | null;
  first_release_date: number | null;
  alternative_names: Array<string>;
  genres: Array<string>;
  franchises: Array<string>;
  collections: Array<string>;
  companies: Array<string>;
  game_modes: Array<string>;
  igdb_metadata: RomIGDBMetadata | null;
  moby_metadata: RomMobyMetadata | null;
  path_cover_s: string | null;
  path_cover_l: string | null;
  has_cover: boolean;
  url_cover: string | null;
  revision: string | null;
  regions: Array<string>;
  languages: Array<string>;
  tags: Array<string>;
  multi: boolean;
  files: Array<string>;
  full_path: string;
  created_at: string;
  updated_at: string;
  rom_user?: RomUserSchema | null;
  sibling_roms?: Array<RomSchema>;
  readonly sort_comparator: string;
};
>>>>>>> 441e15c7
<|MERGE_RESOLUTION|>--- conflicted
+++ resolved
@@ -9,7 +9,6 @@
 import type { RomUserSchema } from './RomUserSchema';
 
 export type RomSchema = {
-<<<<<<< HEAD
     id: number;
     igdb_id: (number | null);
     sgdb_id: (number | null);
@@ -49,49 +48,6 @@
     created_at: string;
     updated_at: string;
     rom_user?: (RomUserSchema | null);
+    sibling_roms?: Array<RomSchema>;
     readonly sort_comparator: string;
 };
-=======
-  id: number;
-  igdb_id: number | null;
-  sgdb_id: number | null;
-  moby_id: number | null;
-  platform_id: number;
-  platform_slug: string;
-  platform_name: string;
-  file_name: string;
-  file_name_no_tags: string;
-  file_name_no_ext: string;
-  file_extension: string;
-  file_path: string;
-  file_size_bytes: number;
-  name: string | null;
-  slug: string | null;
-  summary: string | null;
-  first_release_date: number | null;
-  alternative_names: Array<string>;
-  genres: Array<string>;
-  franchises: Array<string>;
-  collections: Array<string>;
-  companies: Array<string>;
-  game_modes: Array<string>;
-  igdb_metadata: RomIGDBMetadata | null;
-  moby_metadata: RomMobyMetadata | null;
-  path_cover_s: string | null;
-  path_cover_l: string | null;
-  has_cover: boolean;
-  url_cover: string | null;
-  revision: string | null;
-  regions: Array<string>;
-  languages: Array<string>;
-  tags: Array<string>;
-  multi: boolean;
-  files: Array<string>;
-  full_path: string;
-  created_at: string;
-  updated_at: string;
-  rom_user?: RomUserSchema | null;
-  sibling_roms?: Array<RomSchema>;
-  readonly sort_comparator: string;
-};
->>>>>>> 441e15c7
