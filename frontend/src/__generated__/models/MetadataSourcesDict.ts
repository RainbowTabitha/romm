--- conflicted
+++ resolved
@@ -7,12 +7,7 @@
     IGDB_API_ENABLED: boolean;
     MOBY_API_ENABLED: boolean;
     SS_API_ENABLED: boolean;
-<<<<<<< HEAD
-    STEAMGRIDDB_ENABLED: boolean;
-    LAUNCHBOX_ENABLED: boolean;
-    RA_ENABLED: boolean;
-=======
     STEAMGRIDDB_API_ENABLED: boolean;
     RA_API_ENABLED: boolean;
->>>>>>> 087240ee
+    LAUNCHBOX_API_ENABLED: boolean;
 };
