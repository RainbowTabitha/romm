<script setup lang="ts">
import RomListItem from "@/components/common/Game/ListItem.vue";
import PlatformIcon from "@/components/common/Platform/Icon.vue";
import socket from "@/services/socket";
import storeHeartbeat from "@/stores/heartbeat";
import storePlatforms, { type Platform } from "@/stores/platforms";
import storeScanning from "@/stores/scanning";
import { ROUTES } from "@/plugins/router";
import { storeToRefs } from "pinia";
import { computed, ref, watch } from "vue";
import { useDisplay } from "vuetify";
import storeAuth from "@/stores/auth";
import { useI18n } from "vue-i18n";

// Props
const { t } = useI18n();
const { xs, smAndDown } = useDisplay();
const scanningStore = storeScanning();
const auth = storeAuth();
const { scanning, scanningPlatforms, scanStats } = storeToRefs(scanningStore);
const platforms = storePlatforms();
const heartbeat = storeHeartbeat();
const platformsToScan = ref<Platform[]>([]);
<<<<<<< HEAD
const panels = ref([0]);
const panelIndex = ref(0);
const retroAchievements = computed(() => ({
  name: "RetroAchievements",
  value: "retro_achievements",
  logo_path: "/assets/scrappers/ra.webp",
  disabled: !heartbeat.value.METADATA_SOURCES?.RETROACHIEVEMENTS_ENABLED,
}));
=======
const panels = ref<number[]>([]);
>>>>>>> b9df9bc9
// Use a computed property to reactively update metadataOptions based on heartbeat
const metadataOptions = computed(() => [
  {
    name: "IGDB",
    value: "igdb",
    logo_path: "/assets/scrappers/igdb.png",
    disabled: !heartbeat.value.METADATA_SOURCES?.IGDB_API_ENABLED,
  },
  {
    name: "Mobygames",
    value: "moby",
    logo_path: "/assets/scrappers/moby.png",
    disabled: !heartbeat.value.METADATA_SOURCES?.MOBY_API_ENABLED,
  },
  {
    name: "Screenscraper",
    value: "ss",
    logo_path: "/assets/scrappers/ss.png",
    disabled: !heartbeat.value.METADATA_SOURCES?.SS_API_ENABLED,
  },
]);
// Use the computed metadataOptions to filter out disabled sources
const metadataSources = ref(metadataOptions.value.filter((s) => !s.disabled));
// Since metadataOptions is now a computed property, it will automatically update.
// Therefore, we only need to watch metadataOptions for changes.
watch(metadataOptions, (newOptions) => {
  metadataSources.value = newOptions.filter((option) => !option.disabled);
});

// Adding each new scanned platform to panelIndex to be open by default
watch(
  scanningPlatforms,
  () => {
    panels.value = scanningPlatforms.value
      .map((p, index) => (p.roms.length > 0 ? index : -1))
      .filter((index) => index !== -1);
  },
  { deep: true },
);

const scanOptions = [
  {
    title: t("scan.new-platforms"),
    subtitle: t("scan.new-platforms-desc"),
    value: "new_platforms",
  },
  {
    title: t("scan.quick-scan"),
    subtitle: t("scan.quick-scan-desc"),
    value: "quick",
  },
  {
    title: t("scan.unidentified-games"),
    subtitle: t("scan.unidentified-games-desc"),
    value: "unidentified",
  },
  {
    title: t("scan.partial-metadata"),
    subtitle: t("scan.partial-metadata-desc"),
    value: "partial",
  },
  {
    title: t("scan.hashes"),
    subtitle: t("scan.hashes-desc"),
    value: "hashes",
  },
  {
    title: t("scan.complete-rescan"),
    subtitle: t("scan.complete-rescan-desc"),
    value: "complete",
  },
];
const scanType = ref("quick");

async function scan() {
  scanningStore.set(true);
  scanningPlatforms.value = [];

  if (!socket.connected) socket.connect();

  socket.emit("scan", {
    platforms: platformsToScan.value.map((p) => p.id),
    type: scanType.value,
    apis: [
      ...metadataSources.value.map((s) => s.value),
      retroAchievements.value.value,
    ],
  });
}

socket.on("scan:done", (stats) => {
  scanStats.value = stats;
});

// TODO: fix abort scan
async function stopScan() {
  socket.emit("scan:stop");
}
</script>

<template>
  <v-row class="align-center pt-4 px-4" no-gutters>
    <!-- Platform selector -->
    <v-col cols="12" md="5" lg="6" class="px-1">
      <!-- TODO: add 'ALL' default option -->
      <v-select
        v-model="platformsToScan"
        :items="platforms.allPlatforms"
        :menu-props="{ maxHeight: 650 }"
        :label="t('common.platforms')"
        item-title="name"
        prepend-inner-icon="mdi-controller"
        variant="outlined"
        density="comfortable"
        multiple
        return-object
        clearable
        hide-details
        chips
      >
        <template #item="{ props, item }">
          <v-list-item
            v-bind="props"
            class="py-4"
            :title="item.raw.name ?? ''"
            :subtitle="item.raw.fs_slug"
          >
            <template #prepend>
              <platform-icon
                :key="item.raw.slug"
                :size="35"
                :slug="item.raw.slug"
                :name="item.raw.name"
                :fs-slug="item.raw.fs_slug"
              />
            </template>
            <template #append>
              <v-chip class="ml-2" size="x-small" label>
                {{ item.raw.rom_count }}
              </v-chip>
            </template>
          </v-list-item>
        </template>
        <template #chip="{ item }">
          <v-chip>
            <platform-icon
              :key="item.raw.slug"
              :slug="item.raw.slug"
              :name="item.raw.name"
              :fs-slug="item.raw.fs_slug"
              :size="20"
              class="mr-2"
            />
            {{ item.raw.name }}
          </v-chip>
        </template>
      </v-select>
    </v-col>

    <!-- Source options -->
    <v-col cols="12" md="5" lg="4" class="px-1" :class="{ 'mt-3': smAndDown }">
      <v-select
        v-model="metadataSources"
        :items="metadataOptions"
        :label="t('scan.metadata-sources')"
        item-title="name"
        prepend-inner-icon="mdi-database-search"
        variant="outlined"
        density="comfortable"
        multiple
        return-object
        clearable
        hide-details
        chips
      >
        <template #item="{ props, item }">
          <v-list-item
            v-bind="props"
            :title="item.raw.name"
            :subtitle="item.raw.disabled ? t('scan.api-key-missing') : ''"
            :disabled="item.raw.disabled"
          >
            <template #prepend>
              <v-avatar size="25" rounded="1">
                <v-img :src="item.raw.logo_path" />
              </v-avatar>
            </template>
          </v-list-item>
        </template>
        <template #chip="{ item }">
          <v-chip>
            <v-avatar class="mr-2" size="15" rounded="1">
              <v-img :src="item.raw.logo_path" />
            </v-avatar>
            {{ item.raw.name }}
          </v-chip>
        </template>
      </v-select>
    </v-col>

    <!-- Scan options -->
    <v-col cols="12" md="2" class="px-1" :class="{ 'mt-3': smAndDown }">
      <v-select
        v-model="scanType"
        :items="scanOptions"
        :label="t('scan.scan-options')"
        prepend-inner-icon="mdi-magnify-scan"
        hide-details
        density="comfortable"
        variant="outlined"
      >
        <template #item="{ props, item }">
          <v-list-item v-bind="props" :subtitle="item.raw.subtitle" />
        </template>
      </v-select>
    </v-col>
  </v-row>

  <!-- Scan buttons -->
  <v-row
    class="px-4 mt-3 align-center"
    :class="{ 'justify-center': smAndDown }"
    no-gutters
  >
    <v-btn
      :disabled="scanning"
      :loading="scanning"
      rounded="4"
      height="40"
      @click="scan()"
    >
      <template #prepend>
        <v-icon :color="scanning ? '' : 'primary'">mdi-magnify-scan</v-icon>
      </template>
      {{ t("scan.scan") }}
      <template #loader>
        <v-progress-circular
          color="primary"
          :width="2"
          :size="20"
          indeterminate
        />
      </template>
    </v-btn>
    <v-btn
      :disabled="!scanning"
      class="ml-2"
      rounded="4"
      height="40"
      @click="stopScan()"
    >
      <template #prepend>
        <v-icon :color="scanning ? 'red' : ''">mdi-alert-octagon</v-icon>
      </template>
      {{ t("scan.abort") }}
    </v-btn>
    <v-btn
      prepend-icon="mdi-table-cog"
      rounded="4"
      height="40"
      class="ml-2"
      :to="{ name: ROUTES.LIBRARY_MANAGEMENT }"
    >
      {{ t("scan.manage-library") }}
    </v-btn>
  </v-row>

  <v-row
    v-if="metadataSources.length == 0"
    no-gutters
    class="mt-3 justify-center"
  >
    <v-list-item class="text-caption text-yellow py-0">
      <v-icon>mdi-alert</v-icon
      ><span class="ml-2">{{ t("scan.select-one-source") }}</span>
    </v-list-item>
  </v-row>

  <v-divider
    class="border-opacity-100 mt-3"
    :class="{ 'mx-4': !smAndDown }"
    color="primary"
  />

  <!-- Scan log -->
  <v-row no-gutters>
    <v-col>
      <v-card
        elevation="0"
        class="bg-surface mx-auto mt-2 mb-14"
        max-width="800"
      >
        <v-card-text class="pa-0">
          <v-expansion-panels
            v-model="panels"
            multiple
            flat
            variant="accordion"
          >
            <v-expansion-panel
              v-for="platform in scanningPlatforms"
              :key="platform.id"
            >
              <v-expansion-panel-title>
                <v-list-item class="pa-0">
                  <template #prepend>
                    <v-avatar rounded="0" size="40">
                      <platform-icon
                        :key="platform.slug"
                        :slug="platform.slug"
                        :name="platform.name"
                      />
                    </v-avatar>
                  </template>
                  {{ platform.name }}
                  <template #append>
                    <v-chip class="ml-3" color="primary" size="x-small" label>{{
                      platform.roms.length
                    }}</v-chip>
                  </template>
                </v-list-item>
              </v-expansion-panel-title>
              <v-expansion-panel-text class="bg-toplayer">
                <rom-list-item
                  v-for="rom in platform.roms"
                  class="pa-4"
                  :rom="rom"
                  with-link
                  with-filename
                >
                  <template #append-body>
                    <v-chip
                      v-if="!rom.igdb_id && !rom.moby_id && !rom.ss_id"
                      color="red"
                      size="x-small"
                      label
                      >Not identified<v-icon class="ml-1"
                        >mdi-close</v-icon
                      ></v-chip
                    >
                  </template>
                </rom-list-item>
                <v-list-item
                  v-if="platform.roms.length == 0"
                  class="text-center my-2"
                >
                  {{ t("scan.no-new-roms") }}
                </v-list-item>
              </v-expansion-panel-text>
            </v-expansion-panel>
          </v-expansion-panels>
        </v-card-text>
      </v-card>
    </v-col>
  </v-row>

  <!-- Scan stats -->
  <div
    v-if="scanningPlatforms.length > 0"
    class="text-caption position-fixed d-flex w-100 m-1 justify-center"
    style="bottom: 0.5rem"
  >
    <v-chip variant="outlined" color="toplayer" class="px-2 py-5 bg-background">
      <v-chip color="primary" text-color="white" size="small" class="mr-1 my-1">
        <v-icon left>mdi-controller</v-icon>
        <span v-if="xs" class="ml-2">{{
          t("scan.platforms-scanned-n", scanningPlatforms.length)
        }}</span>
        <span class="ml-2" v-else>{{
          t("scan.platforms-scanned-with-details", {
            n_platforms: scanningPlatforms.length,
            n_added_platforms: scanStats.added_platforms,
            n_identified_platforms: scanStats.metadata_platforms,
          })
        }}</span>
      </v-chip>
      <v-chip
        v-if="scanningPlatforms.length > 0"
        color="primary"
        size="small"
        text-color="white"
        class="ml-1 my-1"
      >
        <v-icon left> mdi-disc </v-icon>
        <span v-if="xs" class="ml-2">{{
          t("scan.roms-scanned-n", scanStats.scanned_roms)
        }}</span>
        <span class="ml-2" v-else>{{
          t("scan.roms-scanned-with-details", {
            n_roms: scanStats.scanned_roms,
            n_added_roms: scanStats.added_roms,
            n_identified_roms: scanStats.metadata_roms,
          })
        }}</span>
      </v-chip>
    </v-chip>
  </div>
</template>
<style lang="css">
.v-expansion-panel-text__wrapper {
  padding: 0px;
}
</style><|MERGE_RESOLUTION|>--- conflicted
+++ resolved
@@ -21,18 +21,7 @@
 const platforms = storePlatforms();
 const heartbeat = storeHeartbeat();
 const platformsToScan = ref<Platform[]>([]);
-<<<<<<< HEAD
-const panels = ref([0]);
-const panelIndex = ref(0);
-const retroAchievements = computed(() => ({
-  name: "RetroAchievements",
-  value: "retro_achievements",
-  logo_path: "/assets/scrappers/ra.webp",
-  disabled: !heartbeat.value.METADATA_SOURCES?.RETROACHIEVEMENTS_ENABLED,
-}));
-=======
 const panels = ref<number[]>([]);
->>>>>>> b9df9bc9
 // Use a computed property to reactively update metadataOptions based on heartbeat
 const metadataOptions = computed(() => [
   {
@@ -52,6 +41,12 @@
     value: "ss",
     logo_path: "/assets/scrappers/ss.png",
     disabled: !heartbeat.value.METADATA_SOURCES?.SS_API_ENABLED,
+  },
+  {
+    name: "RetroAchievements",
+    value: "ra",
+    logo_path: "/assets/scrappers/ra.png",
+    disabled: !heartbeat.value.METADATA_SOURCES?.RETROACHIEVEMENTS_ENABLED,
   },
 ]);
 // Use the computed metadataOptions to filter out disabled sources
@@ -70,7 +65,7 @@
       .map((p, index) => (p.roms.length > 0 ? index : -1))
       .filter((index) => index !== -1);
   },
-  { deep: true },
+  { deep: true }
 );
 
 const scanOptions = [
@@ -118,7 +113,6 @@
     type: scanType.value,
     apis: [
       ...metadataSources.value.map((s) => s.value),
-      retroAchievements.value.value,
     ],
   });
 }
