<script setup lang="ts">
import GameCard from "@/components/Game/Card/Base.vue";
import romApi from "@/services/api/rom";
import storeRoms, { type SimpleRom } from "@/stores/roms";
import { views } from "@/utils";
import { onMounted } from "vue";
import { useRouter } from "vue-router";

// Props
const romsStore = storeRoms();
const router = useRouter();

// Functions
function onGameClick(emitData: { rom: SimpleRom; event: MouseEvent }) {
  router.push({ name: "rom", params: { rom: emitData.rom.id } });
}

onMounted(() => {
  romApi
    .getRecentRoms()
    .then(({ data: recentData }) => {
      romsStore.setRecentRoms(recentData);
    })
    .catch((error) => {
      console.error(error);
    });
});
</script>
<template>
  <v-card rounded="0">
    <v-toolbar
      class="bg-terciary"
      density="compact"
    >
      <v-toolbar-title class="text-button">
        <v-icon class="mr-3">
          mdi-shimmer
        </v-icon>Recently
        added
      </v-toolbar-title>
    </v-toolbar>
    <v-divider class="border-opacity-25" />
<<<<<<< HEAD
    <v-card-text>
      <v-row class="flex-nowrap overflow-x-auto">
=======
    <v-card-text class="scroll">
      <v-row
        ref="scroll_container"
        class="flex-nowrap overflow-x-auto"
        @mousewheel="scrollX"
      >
>>>>>>> eb277808
        <v-col
          v-for="rom in romsStore.recentRoms"
          :key="rom.id"
          class="pa-1 pb-2"
          :cols="views[0]['size-cols']"
          :xs="views[0]['size-xs']"
          :sm="views[0]['size-sm']"
          :md="views[0]['size-md']"
          :lg="views[0]['size-lg']"
          :xl="views[0]['size-xl']"
        >
          <game-card
            @click="onGameClick"
            :rom="rom"
<<<<<<< HEAD
            transform-scale
            show-action-bar
=======
            :selected="false"
            :show-selector="false"
>>>>>>> eb277808
          />
        </v-col>
      </v-row>
      <!-- TODO: Check recently added games in the last 30 days -->
      <!-- TODO: Add a button to upload roms if no roms were uploaded in the last 30 days -->
    </v-card-text>
  </v-card>
</template><|MERGE_RESOLUTION|>--- conflicted
+++ resolved
@@ -40,17 +40,8 @@
       </v-toolbar-title>
     </v-toolbar>
     <v-divider class="border-opacity-25" />
-<<<<<<< HEAD
     <v-card-text>
       <v-row class="flex-nowrap overflow-x-auto">
-=======
-    <v-card-text class="scroll">
-      <v-row
-        ref="scroll_container"
-        class="flex-nowrap overflow-x-auto"
-        @mousewheel="scrollX"
-      >
->>>>>>> eb277808
         <v-col
           v-for="rom in romsStore.recentRoms"
           :key="rom.id"
@@ -65,13 +56,8 @@
           <game-card
             @click="onGameClick"
             :rom="rom"
-<<<<<<< HEAD
             transform-scale
             show-action-bar
-=======
-            :selected="false"
-            :show-selector="false"
->>>>>>> eb277808
           />
         </v-col>
       </v-row>
