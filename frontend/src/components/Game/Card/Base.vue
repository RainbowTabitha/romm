<script setup lang="ts">
import ActionBar from "@/components/Game/Card/ActionBar.vue";
import storeDownload from "@/stores/download";
import storeGalleryView from "@/stores/galleryView";
import storeRoms, { type SimpleRom } from "@/stores/roms.js";
import { storeToRefs } from "pinia";
import { onMounted, ref } from "vue";
import { useTheme } from "vuetify";

// Props
const props = withDefaults(
  defineProps<{
    rom: SimpleRom;
    transformScale?: boolean;
    titleOnHover?: boolean;
    titleOnFooter?: boolean;
    showActionBar?: boolean;
    withBorder?: boolean;
    src?: string;
  }>(),
  {
    transformScale: false,
    titleOnHover: false,
    titleOnFooter: false,
    showActionBar: false,
    withBorder: false,
    src: "",
  }
);
const emit = defineEmits(["click", "touchstart", "touchend"]);
const handleClick = (event: MouseEvent) => {
  emit("click", { event: event, rom: props.rom });
};
const handleTouchStart = (event: TouchEvent) => {
  emit("touchstart", { event: event, rom: props.rom });
};
const handleTouchEnd = (event: TouchEvent) => {
  emit("touchend", { event: event, rom: props.rom });
};
const romsStore = storeRoms();
const downloadStore = storeDownload();
const { selectedRoms } = storeToRefs(romsStore);
const card = ref();

const theme = useTheme();
const galleryViewStore = storeGalleryView();

// Functions
onMounted(() => {
  card.value.$el.addEventListener("contextmenu", (event: Event) => {
    event.preventDefault();
  });
});
</script>

<template>
  <v-hover v-slot="{ isHovering, props: hoverProps }">
    <v-card
<<<<<<< HEAD
      v-bind="props"
      :class="{
        'on-hover': isHovering,
        selected: selectedRoms?.includes(rom),
        'transform-scale': transformScale,
        'with-border': withBorder,
      }"
      :elevation="isHovering && transformScale ? 20 : 2"
    >
      <v-progress-linear
        color="romm-accent-1"
        :active="downloadStore.value.includes(rom.id)"
        :indeterminate="true"
        absolute
=======
      v-bind="hoverProps"
      :class="{ 'on-hover': isHovering, 'rom-selected': selected }"
      :elevation="isHovering ? 20 : 3"
    >
      <cover
        :rom="rom"
        :show-selector="showSelector"
        :is-hovering-top="!!isHovering"
        :selected="selected"
        @select-rom="selectRom"
>>>>>>> eb277808
      />
      <v-hover v-slot="{ isHovering, props }" open-delay="800">
        <v-img
          @click="handleClick"
          @touchstart="handleTouchStart"
          @touchend="handleTouchEnd"
          v-bind="props"
          class="pointer"
          ref="card"
          :src="
            src
              ? src
              : !rom.igdb_id && !rom.moby_id && !rom.has_cover
              ? `/assets/default/cover/big_${theme.global.name.value}_unmatched.png`
              : `/assets/romm/resources/${rom.path_cover_l}`
          "
          :lazy-src="
            !rom.igdb_id && !rom.moby_id
              ? `/assets/default/cover/small_${theme.global.name.value}_unmatched.png`
              : rom.has_cover
              ? `/assets/romm/resources/${rom.path_cover_s}`
              : `/assets/default/cover/small_${theme.global.name.value}_missing_cover.png`
          "
          :aspect-ratio="3 / 4"
        >
          <div v-bind="props" style="position: absolute; top: 0; width: 100%">
            <template v-if="titleOnHover">
              <v-expand-transition>
                <div
                  v-if="isHovering || !rom.has_cover"
                  class="translucent text-caption"
                  :class="{
                    'text-truncate':
                      galleryViewStore.current == 0 && !isHovering,
                  }"
                >
                  <v-list-item>{{ rom.name }}</v-list-item>
                </div>
              </v-expand-transition>
            </template>

            <slot name="prepend-inner"></slot>
          </div>
          <div class="position-absolute append-inner">
            <slot name="append-inner"></slot>
          </div>

          <template #error>
            <v-img
              :src="`/assets/default/cover/big_${theme.global.name.value}_missing_cover.png`"
              :aspect-ratio="3 / 4"
            ></v-img>
          </template>
          <template #placeholder>
            <div class="d-flex align-center justify-center fill-height">
              <v-progress-circular
                :width="2"
                :size="40"
                color="romm-accent-1"
                indeterminate
              />
            </div>
          </template>
        </v-img>
      </v-hover>
      <v-card-text v-if="titleOnFooter">
        <v-row class="pa-1 align-center">
          <v-col class="pa-0 ml-1 text-truncate">
            <span>{{ rom.name }}</span>
          </v-col>
        </v-row>
      </v-card-text>
      <slot name="footer"></slot>
      <action-bar v-if="showActionBar" :rom="rom" />
    </v-card>
  </v-hover>
</template>

<style scoped>
.v-card.with-border {
  border: 3px solid rgba(var(--v-theme-primary));
}
.v-card.selected {
  border: 3px solid rgba(var(--v-theme-romm-accent-1));
  transform: scale(1.03);
}
.text-truncate {
  white-space: nowrap;
  overflow: hidden;
  text-overflow: ellipsis;
  transition: max-height 0.5s; /* Add a transition for a smooth effect */
}
.expand-on-hover:hover {
  max-height: 1000px; /* Adjust to a sufficiently large value to ensure the full expansion */
}
/* Apply styles to v-expand-transition component */
.v-expand-transition-enter-active,
.v-expand-transition-leave-active {
  transition: max-height 0.5s; /* Adjust the transition duration if needed */
}
.v-expand-transition-enter, .v-expand-transition-leave-to /* .v-expand-transition-leave-active in <2.1.8 */ {
  max-height: 0; /* Set max-height to 0 when entering or leaving */
  overflow: hidden;
}
.v-img {
  user-select: none; /* Prevents text selection */
  -webkit-user-select: none; /* Safari */
  -moz-user-select: none; /* Firefox */
  -ms-user-select: none; /* Internet Explorer/Edge */
}
.append-inner {
  bottom: -0.1rem;
  right: -0.3rem;
}
</style><|MERGE_RESOLUTION|>--- conflicted
+++ resolved
@@ -56,7 +56,6 @@
 <template>
   <v-hover v-slot="{ isHovering, props: hoverProps }">
     <v-card
-<<<<<<< HEAD
       v-bind="props"
       :class="{
         'on-hover': isHovering,
@@ -71,18 +70,6 @@
         :active="downloadStore.value.includes(rom.id)"
         :indeterminate="true"
         absolute
-=======
-      v-bind="hoverProps"
-      :class="{ 'on-hover': isHovering, 'rom-selected': selected }"
-      :elevation="isHovering ? 20 : 3"
-    >
-      <cover
-        :rom="rom"
-        :show-selector="showSelector"
-        :is-hovering-top="!!isHovering"
-        :selected="selected"
-        @select-rom="selectRom"
->>>>>>> eb277808
       />
       <v-hover v-slot="{ isHovering, props }" open-delay="800">
         <v-img
