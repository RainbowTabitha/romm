--- conflicted
+++ resolved
@@ -4,15 +4,11 @@
 import { VDataTable } from "vuetify/labs/VDataTable";
 
 import AdminMenu from "@/components/Game/AdminMenu/Base.vue";
-<<<<<<< HEAD
 import api_rom from "@/services/api_rom";
 import storeAuth from "@/stores/auth";
 import storeDownload from "@/stores/download";
 import storeRoms from "@/stores/roms";
-import { languageToEmoji, regionToEmoji } from "@/utils";
-=======
 import { regionToEmoji, languageToEmoji, formatBytes } from "@/utils";
->>>>>>> 28f7cf97
 
 const HEADERS = [
   {
