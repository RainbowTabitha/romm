--- conflicted
+++ resolved
@@ -129,13 +129,10 @@
                 v-for="platform in platforms"
                 :key="platform.slug"
                 :platform="platform"
-<<<<<<< HEAD
                 :tabindex="tabIndex"
                 role="listitem"
                 :aria-label="`${platform.display_name} with ${platform.rom_count} games`"
-=======
                 withLink
->>>>>>> fa833c3f
               />
             </v-list>
           </v-expansion-panel-text>
@@ -148,13 +145,10 @@
           v-for="platform in filteredPlatforms"
           :key="platform.slug"
           :platform="platform"
-<<<<<<< HEAD
           :tabindex="tabIndex"
           role="listitem"
           :aria-label="`${platform.display_name} with ${platform.rom_count} games`"
-=======
           withLink
->>>>>>> fa833c3f
         />
       </v-list>
     </template>
