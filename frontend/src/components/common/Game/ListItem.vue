<script setup lang="ts">
import type { SimpleRom } from "@/stores/roms";
import RAvatarRom from "@/components/common/Game/RAvatar.vue";
import { formatBytes } from "@/utils";

// Props
withDefaults(
  defineProps<{
    rom: SimpleRom;
    withAvatar?: boolean;
    withName?: boolean;
    withFilename?: boolean;
    withSize?: boolean;
    withLink?: boolean;
  }>(),
  {
    withAvatar: true,
    withName: true,
    withFilename: false,
    withSize: false,
    withLink: false,
  },
);
</script>
<template>
  <v-list-item
    v-bind="{
      ...(withLink && rom
        ? {
            to: { name: 'rom', params: { rom: rom.id } },
          }
        : {}),
    }"
  >
    <template v-if="withAvatar" #prepend>
      <slot name="prepend"></slot>
      <r-avatar-rom :rom="rom" />
    </template>
    <v-row v-if="withName" no-gutters
      ><v-col>{{ rom.name }}</v-col></v-row
    >
    <v-row v-if="withFilename" no-gutters
<<<<<<< HEAD
      ><v-col class="text-primary">{{ rom.file_name }}</v-col></v-row
=======
      ><v-col class="text-romm-accent-1">{{ rom.fs_name }}</v-col></v-row
>>>>>>> e50f69fc
    >
    <slot name="append-body"></slot>
    <template #append>
      <v-row no-gutters>
        <v-col v-if="withSize" cols="auto">
          <v-chip size="x-small" label>{{
            formatBytes(rom.fs_size_bytes)
          }}</v-chip>
        </v-col>
        <v-col>
          <slot name="append"></slot>
        </v-col>
      </v-row>
    </template>
  </v-list-item>
</template><|MERGE_RESOLUTION|>--- conflicted
+++ resolved
@@ -40,11 +40,7 @@
       ><v-col>{{ rom.name }}</v-col></v-row
     >
     <v-row v-if="withFilename" no-gutters
-<<<<<<< HEAD
-      ><v-col class="text-primary">{{ rom.file_name }}</v-col></v-row
-=======
       ><v-col class="text-romm-accent-1">{{ rom.fs_name }}</v-col></v-row
->>>>>>> e50f69fc
     >
     <slot name="append-body"></slot>
     <template #append>
