--- conflicted
+++ resolved
@@ -103,22 +103,7 @@
 
 // Functions
 function resetFilters() {
-<<<<<<< HEAD
   galleryFilterStore.resetFilters();
-=======
-  selectedPlatform.value = null;
-  selectedGenre.value = null;
-  selectedFranchise.value = null;
-  selectedCollection.value = null;
-  selectedCompany.value = null;
-  selectedAgeRating.value = null;
-  selectedRegion.value = null;
-  selectedLanguage.value = null;
-  selectedStatus.value = null;
-  galleryFilterStore.disableFilterUnmatched();
-  galleryFilterStore.disableFilterMatched();
-  galleryFilterStore.disableFilterFavourites();
->>>>>>> ef06ecf4
   nextTick(() => emitter?.emit("filter", null));
 }
 
