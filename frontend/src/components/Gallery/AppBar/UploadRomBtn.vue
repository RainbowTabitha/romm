--- conflicted
+++ resolved
@@ -8,16 +8,6 @@
 </script>
 
 <template>
-<<<<<<< HEAD
-    <v-btn
-      @click="emitter.emit('showUploadRomDialog')"
-      rounded="0"
-      variant="text"
-      class="mr-0"
-      icon="mdi-upload"
-      title="Upload ROM"
-    />
-=======
   <v-list-item
     @click="emitter?.emit('showUploadRomDialog', null)"
     class="py-4 pr-5"
@@ -26,5 +16,4 @@
       ><v-icon icon="mdi-upload" class="mr-2" />Upload game</v-list-item-title
     >
   </v-list-item>
->>>>>>> 14f37222
 </template>