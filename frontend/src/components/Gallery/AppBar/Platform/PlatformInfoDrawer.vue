<script setup lang="ts">
import DeletePlatformDialog from "@/components/common/Platform/Dialog/DeletePlatform.vue";
import PlatformIcon from "@/components/common/Platform/Icon.vue";
import RSection from "@/components/common/RSection.vue";
import platformApi from "@/services/api/platform";
import socket from "@/services/socket";
import storeAuth from "@/stores/auth";
import storeHeartbeat from "@/stores/heartbeat";
import storeNavigation from "@/stores/navigation";
import type { Platform } from "@/stores/platforms";
import storePlatforms from "@/stores/platforms";
import storeRoms from "@/stores/roms";
import storeScanning from "@/stores/scanning";
import type { Events } from "@/types/emitter";
import { formatBytes } from "@/utils";
import type { Emitter } from "mitt";
import { storeToRefs } from "pinia";
import { computed, inject, ref, watch } from "vue";
import { useI18n } from "vue-i18n";
import { useDisplay } from "vuetify";
import { identity } from "lodash";

// Props
const { t } = useI18n();
const emitter = inject<Emitter<Events>>("emitter");
const { smAndDown } = useDisplay();
const heartbeat = storeHeartbeat();
const romsStore = storeRoms();
const platformsStore = storePlatforms();
const scanningStore = storeScanning();
const { scanning } = storeToRefs(scanningStore);
const { currentPlatform } = storeToRefs(romsStore);
const auth = storeAuth();
const navigationStore = storeNavigation();
const { activePlatformInfoDrawer } = storeToRefs(navigationStore);
const selectedAspectRatio = ref(0);
const aspectRatioOptions = computed(() => [
  {
    name: "2 / 3",
    size: 2 / 3,
    source: "SteamGridDB",
  },
  {
    name: "3 / 4",
    size: 3 / 4,
    source: "IGDB / MobyGames",
  },
  {
    name: "1 / 1",
    size: 1 / 1,
    source: t("platform.old-squared-cases"),
  },
  {
    name: "16 / 11",
    size: 16 / 11,
    source: t("platform.old-horizontal-cases"),
  },
]);
const tabIndex = computed(() => (activePlatformInfoDrawer.value ? 0 : -1));

const PLATFORM_INFO_FIELDS: {
  key: keyof Platform;
  label: string;
  format: (value: any) => string;
}[] = [
  { key: "name", label: t("common.name"), format: identity },
  { key: "slug", label: t("common.slug"), format: identity },
  { key: "fs_slug", label: t("settings.folder-name"), format: identity },
  { key: "category", label: t("platform.category"), format: identity },
  { key: "generation", label: t("platform.generation"), format: identity },
  { key: "family_name", label: t("platform.family"), format: identity },
  {
    key: "fs_size_bytes",
    label: t("common.size-on-disk"),
    format: (fs: number) => formatBytes(fs, 2),
  },
];

const updating = ref(false);
const updatedPlatform = ref({ ...currentPlatform.value });
const isEditable = ref(false);

// Functions
function showEditable() {
  updatedPlatform.value = { ...currentPlatform.value };
  isEditable.value = true;
}

function closeEditable() {
  updatedPlatform.value = { ...currentPlatform.value };
  isEditable.value = false;
}

async function updatePlatform() {
  if (!updatedPlatform.value) return;
  updating.value = true;
  isEditable.value = false;
  updatedPlatform.value.custom_name = updatedPlatform.value.display_name;
  await platformApi
    .updatePlatform({
      platform: updatedPlatform.value as Platform,
    })
    .then(({ data: platform }) => {
      emitter?.emit("snackbarShow", {
        msg: "Platform updated successfully",
        icon: "mdi-check-bold",
        color: "green",
      });
      currentPlatform.value = platform;
      platformsStore.update(platform);
    })
    .catch((error) => {
      emitter?.emit("snackbarShow", {
        msg: `Failed to update platform: ${
          error.response?.data?.msg || error.message
        }`,
        icon: "mdi-close-circle",
        color: "red",
      });
    });
  updatedPlatform.value = { ...currentPlatform.value };
  updating.value = false;
}

async function scan() {
  scanningStore.set(true);

  if (!socket.connected) socket.connect();

  socket.emit("scan", {
    platforms: [romsStore.currentPlatform?.id],
    type: "quick",
    apis: heartbeat.getMetadataOptions().map((s) => s.value),
  });
}

async function setAspectRatio() {
  if (currentPlatform.value) {
    const selectedOption = aspectRatioOptions.value[selectedAspectRatio.value];
    platformApi
      .updatePlatform({
        platform: {
          ...currentPlatform.value,
          aspect_ratio: selectedOption.name,
        },
      })
      .then(({ data }) => {
        emitter?.emit("snackbarShow", {
          msg: "Platform updated successfully",
          icon: "mdi-check-bold",
          color: "green",
        });
        if (currentPlatform.value) {
          currentPlatform.value.aspect_ratio = selectedOption.name;
        }
      })
      .catch((error) => {
        emitter?.emit("snackbarShow", {
          msg: `Failed to update aspect ratio: ${
            error.response?.data?.msg || error.message
          }`,
          icon: "mdi-close-circle",
          color: "red",
        });
      });
  }
}

watch(
  () => currentPlatform.value?.aspect_ratio,
  (aspectRatio) => {
    if (aspectRatio) {
      // Find the index of the aspect ratio option that matches the current aspect ratio
      const defaultAspectRatio = aspectRatioOptions.value.findIndex(
        (option) => option.name == aspectRatio,
      );
      // If a matching aspect ratio option is found, update the selectedAspectRatio
      if (defaultAspectRatio !== -1) {
        selectedAspectRatio.value = defaultAspectRatio;
      }
    }
  },
  { immediate: true }, // Execute the callback immediately with the current value
);
</script>

<template>
  <v-navigation-drawer
    v-if="currentPlatform"
    mobile
    floating
    width="500"
    location="right"
    v-model="activePlatformInfoDrawer"
    :class="{
      'mr-2': activePlatformInfoDrawer,
      'drawer-mobile': smAndDown && activePlatformInfoDrawer,
    }"
    class="bg-surface rounded mt-4 mb-2 pa-1 unset-height"
  >
    <v-row no-gutters class="justify-center align-center pa-2">
      <v-col cols="12">
        <div class="text-center justify-center align-center">
          <div class="position-absolute append-top-right">
            <template v-if="auth.scopes.includes('platforms.write')">
              <v-btn
                v-if="!isEditable"
                :loading="updating"
                class="bg-toplayer"
                @click="showEditable"
                size="small"
                :tabindex="tabIndex"
              >
                <template #loader>
                  <v-progress-circular
                    color="primary"
                    :width="2"
                    :size="20"
                    indeterminate
                  />
                </template>
                <v-icon>mdi-pencil</v-icon></v-btn
              >
              <template v-else>
                <v-btn
                  @click="closeEditable"
                  size="small"
                  class="bg-toplayer"
                  :tabindex="tabIndex"
                  ><v-icon color="romm-red">mdi-close</v-icon></v-btn
                >
                <v-btn
                  @click="updatePlatform()"
                  size="small"
                  class="bg-toplayer ml-1"
                  :tabindex="tabIndex"
                  ><v-icon color="romm-green">mdi-check</v-icon></v-btn
                >
              </template>
            </template>
          </div>
          <platform-icon
            tabindex="-1"
            :slug="currentPlatform.slug"
            :name="currentPlatform.name"
            :fs-slug="currentPlatform.fs_slug"
            class="platform-icon"
            :size="160"
          />
        </div>
        <div
          class="text-center mt-2"
          v-if="auth.scopes.includes('platforms.write')"
        >
          <div v-if="!isEditable" class="text-h5 font-weight-bold pl-0">
            <span>{{ currentPlatform.display_name }}</span>
          </div>
          <div v-else>
            <v-text-field
              variant="outlined"
              class="text-white"
              hide-details
              density="compact"
              v-model="updatedPlatform.display_name"
              :readonly="!isEditable"
              @keyup.enter="updatePlatform()"
              :tabindex="tabIndex"
            />
          </div>
          <div class="mt-6">
            <v-btn
              class="bg-toplayer my-1"
              :tabindex="tabIndex"
              @click="emitter?.emit('showUploadRomDialog', currentPlatform)"
            >
              <v-icon class="text-romm-green mr-2"
                >mdi-cloud-upload-outline</v-icon
              >
              {{ t("platform.upload-roms") }}
            </v-btn>
            <v-btn
              :disabled="scanning"
              rounded="4"
              :loading="scanning"
              @click="scan"
              :tabindex="tabIndex"
              class="ml-2 my-1 bg-toplayer"
            >
              <template #prepend>
                <v-icon :color="scanning ? '' : 'primary'"
                  >mdi-magnify-scan</v-icon
                >
              </template>
              {{ t("scan.scan") }}
              <template #loader>
                <v-progress-circular
                  color="primary"
                  :width="2"
                  :size="20"
                  indeterminate
                />
              </template>
            </v-btn>
          </div>
        </div>
        <v-row
          v-if="currentPlatform.is_identified"
          class="text-white text-shadow mt-2 text-center"
          no-gutters
        >
          <v-col cols="12">
            <a
              v-if="currentPlatform.igdb_id"
              style="text-decoration: none; color: inherit"
              :href="`https://www.igdb.com/platforms/${currentPlatform.slug}`"
              target="_blank"
              :tabindex="tabIndex"
            >
              <v-chip tabindex="-1" class="pl-0 mt-1" size="small" @click.stop>
                <v-avatar class="mr-2" size="30" rounded="0">
                  <v-img src="/assets/scrappers/igdb.png" />
                </v-avatar>
                <span>{{ currentPlatform.igdb_id }}</span>
              </v-chip>
            </a>
            <a
              v-if="currentPlatform.ss_id"
              style="text-decoration: none; color: inherit"
              :href="`https://www.screenscraper.fr/systemeinfos.php?plateforme=${currentPlatform.ss_id}`"
              target="_blank"
<<<<<<< HEAD
              class="ml-1"
=======
              :class="{
                'ml-1': currentPlatform.igdb_id || currentPlatform.moby_id,
              }"
              :tabindex="tabIndex"
>>>>>>> 2aa6f125
            >
              <v-chip tabindex="-1" class="pl-0 mt-1" size="small" @click.stop>
                <v-avatar class="mr-2" size="30" rounded="0">
                  <v-img src="/assets/scrappers/ss.png" />
                </v-avatar>
                <span>{{ currentPlatform.ss_id }}</span>
              </v-chip>
            </a>
            <a
              v-if="currentPlatform.moby_id"
              style="text-decoration: none; color: inherit"
              target="_blank"
<<<<<<< HEAD
              class="ml-1"
=======
              :class="{ 'ml-1': currentPlatform.igdb_id }"
              :tabindex="tabIndex"
>>>>>>> 2aa6f125
            >
              <v-chip tabindex="-1" class="pl-0 mt-1" size="small" @click.stop>
                <v-avatar class="mr-2" size="30" rounded="0">
                  <v-img src="/assets/scrappers/moby.png" />
                </v-avatar>
                <span>{{ currentPlatform.moby_id }}</span>
              </v-chip>
            </a>
            <a
              v-if="currentPlatform.ra_id"
              style="text-decoration: none; color: inherit"
              target="_blank"
<<<<<<< HEAD
              class="ml-1"
=======
              :class="{
                'ml-1':
                  currentPlatform.ra_id ||
                  currentPlatform.ss_id ||
                  currentPlatform.moby_id,
              }"
              :tabindex="tabIndex"
>>>>>>> 2aa6f125
            >
              <v-chip tabindex="-1" class="pl-0 mt-1" size="small" @click.stop>
                <v-avatar class="mr-2" size="25" rounded="1">
                  <v-img src="/assets/scrappers/ra.png" />
                </v-avatar>
                <span>{{ currentPlatform.ra_id }}</span>
              </v-chip>
            </a>
            <a
              v-if="currentPlatform.launchbox_id"
              style="text-decoration: none; color: inherit"
              target="_blank"
              class="ml-1"
            >
              <v-chip class="pl-0 mt-1" size="small" @click.stop>
                <v-avatar class="mr-2" size="25" rounded="1">
                  <v-img src="/assets/scrappers/launchbox.png" />
                </v-avatar>
                <span>{{ currentPlatform.launchbox_id }}</span>
              </v-chip>
            </a>
          </v-col>
        </v-row>
        <v-card class="mt-4 bg-toplayer fill-width" elevation="0">
          <v-card-text class="pa-4 d-flex flex-wrap ga-2">
            <template v-for="field in PLATFORM_INFO_FIELDS" :key="field.key">
              <div>
                <v-chip tabindex="-1" size="small" class="px-0" label>
                  <v-chip :tabindex="tabIndex" label>{{ field.label }}</v-chip>
                  <span class="px-2">{{
                    field.format(currentPlatform[field.key]) || "N/A"
                  }}</span>
                </v-chip>
              </div>
            </template>
          </v-card-text>
        </v-card>
      </v-col>
    </v-row>
    <r-section
      v-if="auth.scopes.includes('platforms.write')"
      icon="mdi-cog"
      :title="t('platform.settings')"
      elevation="0"
      titleDivider
      bgColor="bg-toplayer"
      class="mx-2"
    >
      <template #content>
        <v-chip
          label
          variant="text"
          class="ml-2 mt-2"
          prepend-icon="mdi-aspect-ratio"
          :tabindex="tabIndex"
          >{{ t("platform.cover-style") }}</v-chip
        >
        <v-divider class="border-opacity-25 mx-2" />
        <v-item-group
          :tabindex="tabIndex"
          v-model="selectedAspectRatio"
          mandatory
          @update:model-value="setAspectRatio"
        >
          <v-row
            no-gutters
            class="text-center justify-center align-center pa-2"
          >
            <v-col
              cols="6"
              class="pa-2"
              v-for="aspectRatio in aspectRatioOptions"
            >
              <v-item v-slot="{ isSelected, toggle }">
                <v-card
                  :color="isSelected ? 'primary' : 'romm-gray'"
                  variant="outlined"
                  @click="toggle"
                >
                  <v-card-text
                    class="pa-0 text-center align-center justify-center"
                  >
                    <v-img
                      :aspect-ratio="aspectRatio.size"
                      cover
                      src="/assets/default/cover/empty.svg"
                      :class="{ greyscale: !isSelected }"
                      class="d-flex align-center justify-center"
                    >
                      <p class="text-h5 text-romm-white">
                        {{ aspectRatio.name }}
                      </p>
                    </v-img>
                    <p class="text-center text-caption">
                      {{ aspectRatio.source }}
                    </p>
                  </v-card-text>
                </v-card>
              </v-item>
            </v-col>
          </v-row>
        </v-item-group>
      </template>
    </r-section>
    <r-section
      v-if="auth.scopes.includes('platforms.write')"
      icon="mdi-alert"
      icon-color="red"
      :title="t('platform.danger-zone')"
      elevation="0"
      titleDivider
      bgColor="bg-toplayer"
      class="mt-2 mx-2"
    >
      <template #content>
        <div class="text-center">
          <v-btn
            :tabindex="tabIndex"
            class="text-romm-red bg-toplayer ma-2"
            variant="flat"
            @click="emitter?.emit('showDeletePlatformDialog', currentPlatform)"
          >
            <v-icon class="text-romm-red mr-2">mdi-delete</v-icon>
            {{ t("platform.delete-platform") }}
          </v-btn>
        </div>
      </template>
    </r-section>
  </v-navigation-drawer>

  <delete-platform-dialog />
</template>
<style scoped>
.append-top-right {
  top: 0.3rem;
  right: 0.3rem;
  z-index: 1;
}
.platform-icon {
  filter: drop-shadow(0px 0px 1px rgba(var(--v-theme-primary)));
}
</style><|MERGE_RESOLUTION|>--- conflicted
+++ resolved
@@ -328,14 +328,8 @@
               style="text-decoration: none; color: inherit"
               :href="`https://www.screenscraper.fr/systemeinfos.php?plateforme=${currentPlatform.ss_id}`"
               target="_blank"
-<<<<<<< HEAD
               class="ml-1"
-=======
-              :class="{
-                'ml-1': currentPlatform.igdb_id || currentPlatform.moby_id,
-              }"
-              :tabindex="tabIndex"
->>>>>>> 2aa6f125
+              :tabindex="tabIndex"
             >
               <v-chip tabindex="-1" class="pl-0 mt-1" size="small" @click.stop>
                 <v-avatar class="mr-2" size="30" rounded="0">
@@ -348,12 +342,8 @@
               v-if="currentPlatform.moby_id"
               style="text-decoration: none; color: inherit"
               target="_blank"
-<<<<<<< HEAD
               class="ml-1"
-=======
-              :class="{ 'ml-1': currentPlatform.igdb_id }"
-              :tabindex="tabIndex"
->>>>>>> 2aa6f125
+              :tabindex="tabIndex"
             >
               <v-chip tabindex="-1" class="pl-0 mt-1" size="small" @click.stop>
                 <v-avatar class="mr-2" size="30" rounded="0">
@@ -366,17 +356,8 @@
               v-if="currentPlatform.ra_id"
               style="text-decoration: none; color: inherit"
               target="_blank"
-<<<<<<< HEAD
               class="ml-1"
-=======
-              :class="{
-                'ml-1':
-                  currentPlatform.ra_id ||
-                  currentPlatform.ss_id ||
-                  currentPlatform.moby_id,
-              }"
-              :tabindex="tabIndex"
->>>>>>> 2aa6f125
+              :tabindex="tabIndex"
             >
               <v-chip tabindex="-1" class="pl-0 mt-1" size="small" @click.stop>
                 <v-avatar class="mr-2" size="25" rounded="1">
