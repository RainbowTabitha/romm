{
  "name": "romm",
  "private": true,
  "version": "0.0.1",
  "author": "Zurdi <https://github.com/zurdi15>",
  "description": "A beautiful, powerful, self-hosted rom manager",
  "license": "AGPL-3.0-only",
  "homepage": "https://github.com/rommapp/romm",
  "repository": {
    "type": "git",
    "url": "git+gihub.com/rommapp/romm.git"
  },
  "bugs": {
    "url": "https://github.com/rommapp/romm/issues"
  },
  "keywords": [
    "rom",
    "manager",
    "emulation"
  ],
  "type": "module",
  "scripts": {
    "dev": "vite --host",
    "build": "npm run typecheck && vite build",
    "preview": "vite preview",
    "typecheck": "vue-tsc --noEmit",
    "generate": "openapi --input http://127.0.0.1:5000/openapi.json --output ./src/__generated__ --client axios --useOptions --useUnionTypes --exportServices false --exportSchemas false --exportCore false"
  },
  "dependencies": {
    "@mdi/font": "7.4.47",
    "axios": "^1.8.4",
    "cronstrue": "^2.57.0",
    "date-fns": "^4.1.0",
    "js-cookie": "^3.0.5",
    "lodash": "^4.17.21",
    "md-editor-v3": "^5.5.0",
    "mitt": "^3.0.1",
    "nanoid": "^5.1.4",
    "pinia": "^3.0.1",
    "qrcode": "^1.5.4",
    "semver": "^7.6.2",
    "socket.io-client": "^4.7.5",
    "vanilla-tilt": "^1.8.1",
    "vue": "^3.4.27",
    "vue-i18n": "^11.1.2",
    "vue-router": "^4.3.2",
    "vue3-pdf-app": "^1.0.3",
    "vuetify": "^3.7.18"
  },
  "devDependencies": {
    "@eslint/js": "^9.21.0",
    "@types/eslint__js": "^9.14.0",
    "@types/js-cookie": "^3.0.6",
    "@types/lodash": "^4.17.16",
    "@types/node": "^22.13.14",
    "@types/qrcode": "^1.5.5",
    "@types/semver": "^7.7.0",
    "@vitejs/plugin-vue": "^5.2.1",
    "@vue/tsconfig": "^0.7.0",
    "eslint": "^9.23.0",
    "eslint-plugin-vue": "^9.26.0",
    "globals": "^16.0.0",
    "openapi-typescript-codegen": "^0.29.0",
    "typescript": "^5.7.3",
    "typescript-eslint": "^8.28.0",
<<<<<<< HEAD
    "vite": "^6.3.4",
=======
    "vite": "^6.3.5",
>>>>>>> abc7a05c
    "vite-plugin-pwa": "^0.21.1",
    "vite-plugin-vuetify": "^2.0.4",
    "vue-tsc": "^2.2.8"
  },
  "engines": {
    "node": "18"
  }
}<|MERGE_RESOLUTION|>--- conflicted
+++ resolved
@@ -63,11 +63,7 @@
     "openapi-typescript-codegen": "^0.29.0",
     "typescript": "^5.7.3",
     "typescript-eslint": "^8.28.0",
-<<<<<<< HEAD
-    "vite": "^6.3.4",
-=======
     "vite": "^6.3.5",
->>>>>>> abc7a05c
     "vite-plugin-pwa": "^0.21.1",
     "vite-plugin-vuetify": "^2.0.4",
     "vue-tsc": "^2.2.8"
